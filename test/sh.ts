--- conflicted
+++ resolved
@@ -1,13 +1,6 @@
-<<<<<<< HEAD
-import chalk from "chalk";
 import * as childProcess from "child_process";
 import fs from "fs";
 import path from "path";
-=======
-import * as childProcess from "node:child_process";
-import fs from "node:fs";
-import path from "node:path";
->>>>>>> d7297db5
 import { dedent } from "../src/util/dedent";
 import { TEST_TMP_DIR } from "./util";
 
