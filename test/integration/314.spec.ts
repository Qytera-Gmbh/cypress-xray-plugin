import ansiColors from "ansi-colors";
import { expect } from "chai";
import fs from "fs";
import path from "path";
import process from "process";
<<<<<<< HEAD
import type { LoggedRequest } from "../../src/client/https/requests";
=======
import { LoggedRequest } from "../../src/client/https/https";
>>>>>>> d7297db5
import { dedent } from "../../src/util/dedent";
import { LOCAL_SERVER } from "../server-config";
import { runCypress, setupCypressProject } from "../sh";

// ============================================================================================== //
// https://github.com/Qytera-Gmbh/cypress-xray-plugin/issues/314
// ============================================================================================== //

describe(path.relative(process.cwd(), __filename), () => {
    for (const test of [
        {
            commandFileContent: dedent(`
                import { enqueueTask } from "cypress-xray-plugin/tasks";

                Cypress.Commands.overwrite("request", (originalFn, request) => {
                    return enqueueTask("cypress-xray-plugin:add-evidence", {
                        contentType: "application/json",
                        data: Cypress.Buffer.from(JSON.stringify(request, null, 2)),
                        filename: "request.json",
                    })
                        .then(() => originalFn(request))
                        .then((response) => {
                            enqueueTask("cypress-xray-plugin:add-evidence", {
                                contentType: "application/json",
                                data: Cypress.Buffer.from(JSON.stringify(response, null, 2)),
                                filename: "response.json",
                            });
                            return cy.wrap(response);
                        });
                });
            `),
            env: {
                ["CYPRESS_JIRA_TEST_EXECUTION_ISSUE_SUMMARY"]: "Integration test 314",
            },
            service: "cloud",
            testIssueKey: "CYP-692",
            title: "cy.request gets overwritten using task calls (cloud)",
        },
        {
            commandFileContent: dedent(`
                import { enqueueTask } from "cypress-xray-plugin/tasks";

                Cypress.Commands.overwrite("request", (originalFn, request) => {
                    return enqueueTask("cypress-xray-plugin:add-evidence", {
                        contentType: "application/json",
                        data: Cypress.Buffer.from(JSON.stringify(request, null, 2)),
                        filename: "request.json",
                    })
                        .then(() => originalFn(request))
                        .then((response) => {
                            enqueueTask("cypress-xray-plugin:add-evidence", {
                                contentType: "application/json",
                                data: Cypress.Buffer.from(JSON.stringify(response, null, 2)),
                                filename: "response.json",
                            });
                            return cy.wrap(response);
                        });
                });
            `),
            env: {
                ["CYPRESS_JIRA_TEST_EXECUTION_ISSUE_SUMMARY"]: "Integration test 314",
            },
            service: "server",
            testIssueKey: "CYPLUG-117",
            title: "cy.request gets overwritten using task calls (server)",
        },
    ] as const) {
        it(test.title, () => {
            const project = setupCypressProject({
                commandFileContent: test.commandFileContent,
                testFiles: [
                    {
                        content: dedent(`
                            describe("request", () => {
                                it("${test.testIssueKey} does something", () => {
                                    cy.request("${LOCAL_SERVER.url}");
                                });
                            });
                        `),
                        fileName: "cy.request.cy.js",
                    },
                ],
            });
            runCypress(project.projectDirectory, {
                env: test.env,
                includeDefaultEnv: test.service,
            });
            for (const entry of fs.readdirSync(project.logDirectory, {
                withFileTypes: true,
            })) {
                // 14_15_52_POST_https_xray.cloud.getxray.app_api_v2_import_execution_multipart_request.json
                if (!/.+_POST_.+_import_execution_multipart_request.json/.exec(entry.name)) {
                    continue;
                }
                const fileContent = JSON.parse(
                    fs.readFileSync(path.join(entry.parentPath, entry.name), "utf8")
                ) as LoggedRequest;
                expect(fileContent.body).to.contain(
                    '"evidence":[{"contentType":"application/json","data":"ImxvY2FsaG9zdDo4MDgwIg=="'
                );
                return;
            }
            expect.fail(
                `Expected to find a logged import execution request in log directory ${ansiColors.red(
                    project.logDirectory
                )}, but did not find any`
            );
        });
    }
});<|MERGE_RESOLUTION|>--- conflicted
+++ resolved
@@ -3,11 +3,7 @@
 import fs from "fs";
 import path from "path";
 import process from "process";
-<<<<<<< HEAD
-import type { LoggedRequest } from "../../src/client/https/requests";
-=======
-import { LoggedRequest } from "../../src/client/https/https";
->>>>>>> d7297db5
+import type { LoggedRequest } from "../../src/client/https/https";
 import { dedent } from "../../src/util/dedent";
 import { LOCAL_SERVER } from "../server-config";
 import { runCypress, setupCypressProject } from "../sh";
