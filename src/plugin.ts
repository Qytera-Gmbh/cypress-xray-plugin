import {
    clearPluginContext,
    getPluginContext,
    initClients,
    initCucumberOptions,
    initHttpClients,
    initJiraOptions,
    initPluginOptions,
    initXrayOptions,
    setPluginContext,
} from "./context";
import { afterRunHook, beforeRunHook } from "./hooks/hooks";
import { synchronizeFeatureFile } from "./hooks/preprocessor/synchronizeFeatureFile";
import { LOG, Level } from "./logging/logging";
import { InternalOptions, InternalPluginOptions, Options } from "./types/plugin";
import { dedent } from "./util/dedent";
import { HELP } from "./util/help";

let canShowInitializationWarning = true;

/**
 * Resets the plugin including its context.
 */
export function resetPlugin(): void {
    clearPluginContext();
    canShowInitializationWarning = true;
}

/**
 * Configures the plugin. The plugin will inspect all environment variables passed in
 * {@link Cypress.PluginConfigOptions.env | `config.env`} and merge them with the ones provided in
 * `options`. Environment variables always take precedence over values specified in `options`.
 *
 * Note: This method will register several upload hooks under the passed plugin events.
 *
 * @param on - the Cypress plugin events
 * @param config - the Cypress configuration
 * @param options - the plugin options
 *
 * @see https://qytera-gmbh.github.io/projects/cypress-xray-plugin/section/guides/uploadTestResults/#setup
 */
export async function configureXrayPlugin(
    on: Cypress.PluginEvents,
    config: Cypress.PluginConfigOptions,
    options: Options
): Promise<void> {
    canShowInitializationWarning = false;
    // Resolve these before all other options for correct enabledness.
    const pluginOptions: InternalPluginOptions = initPluginOptions(config.env, options.plugin);
    if (!pluginOptions.enabled) {
        LOG.message(Level.INFO, "Plugin disabled. Skipping further configuration");
        return;
    }
    // Init logging before all other configurations because they might require an initialized
    // logging module.
    LOG.configure({
        debug: pluginOptions.debug,
        logDirectory: pluginOptions.logDirectory,
    });
    const internalOptions: InternalOptions = {
        jira: initJiraOptions(config.env, options.jira),
        plugin: pluginOptions,
        xray: initXrayOptions(config.env, options.xray),
        cucumber: await initCucumberOptions(config, options.cucumber),
        http: options.http,
    };
<<<<<<< HEAD
    const httpClients = initHttpClients(
        {
            debug: internalOptions.plugin.debug,
        },
        internalOptions.http
    );
    const clients = await initClients(internalOptions.jira, config.env, httpClients);
    setPluginContext({
        cypress: config,
        internal: internalOptions,
        clients: clients,
    });
}

/**
 * Enables Cypress test results upload to Xray. This method will register several upload hooks under
 * the passed plugin events.
 *
 * @param on - the Cypress plugin events
 *
 * @see https://qytera-gmbh.github.io/projects/cypress-xray-plugin/section/guides/uploadTestResults/
 */
export function addXrayResultUpload(on: Cypress.PluginEvents): void {
    on("before:run", async (runDetails: Cypress.BeforeRunDetails) => {
        const context = getPluginContext();
        if (!context) {
            if (canShowInitializationWarning) {
                logInitializationWarning("before:run");
            }
            return;
        }
        if (!context.internal.plugin.enabled) {
            LOG.message(Level.INFO, "Plugin disabled. Skipping before:run hook");
            return;
        }
        if (!runDetails.specs) {
            LOG.message(Level.WARNING, "No specs about to be executed. Skipping before:run hook");
            return;
        }
        await beforeRunHook(runDetails.specs, context.internal, context.clients);
    });
    on(
        "after:run",
        async (
            results: CypressCommandLine.CypressRunResult | CypressCommandLine.CypressFailedRunResult
        ) => {
            const context = getPluginContext();
            if (!context) {
                if (canShowInitializationWarning) {
                    logInitializationWarning("after:run");
                }
                return;
            }
            if (!context.internal.plugin.enabled) {
                LOG.message(Level.INFO, "Skipping after:run hook: Plugin disabled");
                return;
            }
            if (!context.internal.xray.uploadResults) {
=======
    REST.init({
        debug: internalOptions.plugin.debug,
        ssl: internalOptions.ssl,
    });
    const context = {
        cypress: config,
        internal: internalOptions,
        clients: await initClients(internalOptions.jira, config.env),
    };
    setPluginContext(context);
    if (internalOptions.xray.uploadResults) {
        on("before:run", async (runDetails: Cypress.BeforeRunDetails) => {
            if (!runDetails.specs) {
>>>>>>> 4ca9a61f
                LOG.message(
                    Level.WARNING,
                    "No specs about to be executed. Skipping before:run hook"
                );
                return;
            }
            await beforeRunHook(runDetails.specs, context.internal, context.clients);
        });
        on(
            "after:run",
            async (
                results:
                    | CypressCommandLine.CypressRunResult
                    | CypressCommandLine.CypressFailedRunResult
            ) => {
                // Cypress's status types are incomplete, there is also "finished".
                // eslint-disable-next-line @typescript-eslint/no-unnecessary-condition
                if ("status" in results && results.status === "failed") {
                    const failedResult = results;
                    LOG.message(
                        Level.ERROR,
                        dedent(`
                            Skipping after:run hook: Failed to run ${failedResult.failures.toString()} tests

                            ${failedResult.message}
                        `)
                    );
                    return;
                }
                await afterRunHook(
                    results as CypressCommandLine.CypressRunResult,
                    context.internal,
                    context.clients
                );
            }
        );
    } else {
        LOG.message(Level.INFO, "Xray results upload disabled. No results will be uploaded");
    }
}

/**
 * Attempts to synchronize the Cucumber feature file with Xray. If the filename does not end with
 * the configured {@link https://qytera-gmbh.github.io/projects/cypress-xray-plugin/section/configuration/cucumber/#featurefileextension | feature file extension},
 * this method does not upload anything to Xray.
 *
 * @param file - the Cypress file object
 * @returns the unmodified file's path
 */
export async function syncFeatureFile(file: Cypress.FileObject): Promise<string> {
    const context = getPluginContext();
    if (!context) {
        if (canShowInitializationWarning) {
            logInitializationWarning("file:preprocessor");
        }
        return file.filePath;
    }
    if (!context.internal.plugin.enabled) {
        LOG.message(
            Level.INFO,
            `Plugin disabled. Skipping feature file synchronization triggered by: ${file.filePath}`
        );
        return file.filePath;
    }
    return await synchronizeFeatureFile(
        file,
        context.cypress.projectRoot,
        context.internal,
        context.clients
    );
}

function logInitializationWarning(hook: "before:run" | "after:run" | "file:preprocessor"): void {
    // Do not throw in case someone does not want the plugin to run but forgot to remove a hook.
    LOG.message(
        Level.WARNING,
        dedent(`
            Skipping ${hook} hook: Plugin misconfigured: configureXrayPlugin() was not called

            Make sure your project is set up correctly: ${HELP.plugin.configuration.introduction}
        `)
    );
}<|MERGE_RESOLUTION|>--- conflicted
+++ resolved
@@ -64,7 +64,6 @@
         cucumber: await initCucumberOptions(config, options.cucumber),
         http: options.http,
     };
-<<<<<<< HEAD
     const httpClients = initHttpClients(
         {
             debug: internalOptions.plugin.debug,
@@ -72,72 +71,15 @@
         internalOptions.http
     );
     const clients = await initClients(internalOptions.jira, config.env, httpClients);
-    setPluginContext({
+    const context = {
         cypress: config,
         internal: internalOptions,
         clients: clients,
-    });
-}
-
-/**
- * Enables Cypress test results upload to Xray. This method will register several upload hooks under
- * the passed plugin events.
- *
- * @param on - the Cypress plugin events
- *
- * @see https://qytera-gmbh.github.io/projects/cypress-xray-plugin/section/guides/uploadTestResults/
- */
-export function addXrayResultUpload(on: Cypress.PluginEvents): void {
-    on("before:run", async (runDetails: Cypress.BeforeRunDetails) => {
-        const context = getPluginContext();
-        if (!context) {
-            if (canShowInitializationWarning) {
-                logInitializationWarning("before:run");
-            }
-            return;
-        }
-        if (!context.internal.plugin.enabled) {
-            LOG.message(Level.INFO, "Plugin disabled. Skipping before:run hook");
-            return;
-        }
-        if (!runDetails.specs) {
-            LOG.message(Level.WARNING, "No specs about to be executed. Skipping before:run hook");
-            return;
-        }
-        await beforeRunHook(runDetails.specs, context.internal, context.clients);
-    });
-    on(
-        "after:run",
-        async (
-            results: CypressCommandLine.CypressRunResult | CypressCommandLine.CypressFailedRunResult
-        ) => {
-            const context = getPluginContext();
-            if (!context) {
-                if (canShowInitializationWarning) {
-                    logInitializationWarning("after:run");
-                }
-                return;
-            }
-            if (!context.internal.plugin.enabled) {
-                LOG.message(Level.INFO, "Skipping after:run hook: Plugin disabled");
-                return;
-            }
-            if (!context.internal.xray.uploadResults) {
-=======
-    REST.init({
-        debug: internalOptions.plugin.debug,
-        ssl: internalOptions.ssl,
-    });
-    const context = {
-        cypress: config,
-        internal: internalOptions,
-        clients: await initClients(internalOptions.jira, config.env),
     };
     setPluginContext(context);
     if (internalOptions.xray.uploadResults) {
         on("before:run", async (runDetails: Cypress.BeforeRunDetails) => {
             if (!runDetails.specs) {
->>>>>>> 4ca9a61f
                 LOG.message(
                     Level.WARNING,
                     "No specs about to be executed. Skipping before:run hook"
