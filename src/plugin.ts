--- conflicted
+++ resolved
@@ -97,11 +97,7 @@
                 LOG.message(
                     Level.ERROR,
                     dedent(`
-<<<<<<< HEAD
-                        Skipping results upload: Failed to run ${failedResult.failures} tests
-=======
-                        Skipping after:run hook: Failed to run ${failedResult.failures.toString()} tests
->>>>>>> 28b1f38c
+                        Skipping results upload: Failed to run ${failedResult.failures.toString()} tests
 
                         ${failedResult.message}
                     `)
