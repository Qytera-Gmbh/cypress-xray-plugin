--- conflicted
+++ resolved
@@ -22,17 +22,10 @@
 } from "./context";
 
 import { AxiosError, AxiosHeaders, HttpStatusCode } from "axios";
-<<<<<<< HEAD
 import path from "path";
-import { AxiosRestClient } from "./client/https/requests";
+import { AxiosRestClient } from "./client/https/https";
 import type { User } from "./types/jira/responses/user";
 import type {
-=======
-import path from "node:path";
-import { AxiosRestClient } from "./client/https/https";
-import { User } from "./types/jira/responses/user";
-import {
->>>>>>> d7297db5
     InternalCucumberOptions,
     InternalHttpOptions,
     InternalJiraOptions,
