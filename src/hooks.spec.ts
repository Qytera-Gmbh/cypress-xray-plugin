/// <reference types="cypress" />

import chai, { expect } from "chai";
import chaiAsPromised from "chai-as-promised";
import { readFileSync } from "fs";
import path from "path";
import { DummyJiraClient, DummyXrayClient, stubLogging } from "../test/util";
import { ENV_XRAY_CLIENT_ID, ENV_XRAY_CLIENT_SECRET } from "./constants";
import { initOptions } from "./context";
import { afterRunHook, synchronizeFile } from "./hooks";
import { InternalOptions } from "./types/plugin";

// Enable promise assertions.
chai.use(chaiAsPromised);

describe("the after run hook", () => {
    let results: CypressCommandLine.CypressRunResult = JSON.parse(
        readFileSync("./test/resources/runResult.json", "utf-8")
    );

    let options: InternalOptions;

    beforeEach(() => {
        results = JSON.parse(readFileSync("./test/resources/runResult.json", "utf-8"));
<<<<<<< HEAD
        options = initOptions({
            jira: {
                projectKey: "CYP",
                url: "https://example.org",
            },
        });
=======
        options = initOptions(
            {},
            {
                jira: {
                    projectKey: "CYP",
                },
            }
        );
>>>>>>> f7fd48c1
    });

    it("should display errors if the plugin was not configured", async () => {
        const { stubbedError } = stubLogging();
        await afterRunHook(results);
        expect(stubbedError).to.have.been.calledOnce;
        expect(stubbedError).to.have.been.calledWith(
            "Plugin misconfigured: configureXrayPlugin() was not called. Skipping after:run hook.\nMake sure your project is set up correctly: https://qytera-gmbh.github.io/projects/cypress-xray-plugin/section/configuration/introduction/"
        );
    });

    it("should not do anything if disabled", async () => {
        const { stubbedInfo } = stubLogging();
        options.plugin.enabled = false;
        await afterRunHook(results, options);
        expect(stubbedInfo).to.have.been.called.with.callCount(1);
        expect(stubbedInfo).to.have.been.calledWith("Plugin disabled. Skipping after:run hook.");
    });

    it("should display an error for failed runs", async () => {
        const { stubbedError } = stubLogging();
        const failedResults: CypressCommandLine.CypressFailedRunResult = {
            status: "failed",
            failures: 47,
            message: "Pretty messed up",
        };
        await afterRunHook(failedResults, options);
        expect(stubbedError).to.have.been.calledOnce;
        expect(stubbedError).to.have.been.calledWith(
            "Aborting: failed to run 47 tests:",
            "Pretty messed up"
        );
    });

    it("should skip the results upload if disabled", async () => {
        const { stubbedInfo } = stubLogging();
        options.xray.uploadResults = false;
        await afterRunHook(results, options, new DummyXrayClient(), new DummyJiraClient());
        expect(stubbedInfo).to.have.been.calledOnce;
        expect(stubbedInfo).to.have.been.calledWith(
            "Skipping results upload: Plugin is configured to not upload test results."
        );
    });
});

describe("the synchronize file hook", () => {
    const file: Cypress.FileObject = {
        filePath: "./test/resources/features/taggedCloud.feature",
        outputPath: null,
        shouldWatch: false,
        addListener: null,
        on: null,
        once: null,
        removeListener: null,
        off: null,
        removeAllListeners: null,
        setMaxListeners: null,
        getMaxListeners: null,
        listeners: null,
        rawListeners: null,
        emit: null,
        listenerCount: null,
        prependListener: null,
        prependOnceListener: null,
        eventNames: null,
    };

    let details: Cypress.BeforeRunDetails = JSON.parse(
        readFileSync("./test/resources/beforeRun.json", "utf-8")
    );

    let options: InternalOptions;

    beforeEach(() => {
<<<<<<< HEAD
        options = initOptions({
            jira: {
                projectKey: "CYP",
                url: "https://example.org",
            },
            cucumber: {
                featureFileExtension: ".feature",
            },
        });
=======
        options = initOptions(
            {},
            {
                jira: {
                    projectKey: "CYP",
                },
                cucumber: {
                    featureFileExtension: ".feature",
                },
            }
        );
>>>>>>> f7fd48c1
        details = JSON.parse(readFileSync("./test/resources/beforeRun.json", "utf-8"));
        // Set up cloud credentials for convenience purposes.
        details.config.env = {};
        details.config.env[ENV_XRAY_CLIENT_ID] = "user";
        details.config.env[ENV_XRAY_CLIENT_SECRET] = "xyz";
    });

    it("should display errors if the plugin was not configured", async () => {
        const { stubbedError } = stubLogging();
        await synchronizeFile(file, ".");
        expect(stubbedError).to.have.been.calledOnce;
        expect(stubbedError).to.have.been.calledWith(
            "Plugin misconfigured (no configuration was provided). Skipping feature file synchronization triggered by: ./test/resources/features/taggedCloud.feature\nMake sure your project is set up correctly: https://qytera-gmbh.github.io/projects/cypress-xray-plugin/section/configuration/introduction/"
        );
    });

    it("should not do anything if disabled", async () => {
        file.filePath = "./test/resources/features/taggedCloud.feature";
        const { stubbedInfo } = stubLogging();
        options.plugin = { enabled: false };
        await synchronizeFile(file, ".", options);
        expect(stubbedInfo).to.have.been.calledOnce;
        expect(stubbedInfo).to.have.been.calledWith(
            "Plugin disabled. Skipping feature file synchronization triggered by: ./test/resources/features/taggedCloud.feature"
        );
    });

    it("should display errors for invalid feature files", async () => {
        file.filePath = "./test/resources/features/invalid.feature";
        const { stubbedInfo, stubbedError } = stubLogging();
        await synchronizeFile(file, ".", options);
        expect(stubbedError).to.have.been.calledOnce;
        expect(stubbedError).to.have.been.calledWith(
            'Feature file "./test/resources/features/invalid.feature" invalid, skipping synchronization: Error: Parser errors:\n' +
                "(9:3): expected: #EOF, #TableRow, #DocStringSeparator, #StepLine, #TagLine, #ScenarioLine, #RuleLine, #Comment, #Empty, got 'Invalid: Element'"
        );
        expect(stubbedInfo).to.have.been.calledOnce;
        expect(stubbedInfo).to.have.been.calledWith(
            `Preprocessing feature file ${path.join(
                "test",
                "resources",
                "features",
                "invalid.feature"
            )}...`
        );
    });

    it("should not try to parse mismatched feature files", async () => {
        file.filePath = "./test/resources/greetings.txt";
        const { stubbedError } = stubLogging();
        await synchronizeFile(file, ".", options);
        expect(stubbedError).to.not.have.been.called;
    });

    it("should be able to correctly parse feature files", async () => {
        file.filePath = "./test/resources/features/taggedCloud.feature";
        const { stubbedInfo } = stubLogging();
        await synchronizeFile(file, ".", options);
        expect(options.cucumber.issues).to.deep.equal({ "A tagged scenario": "CYP-857" });
        expect(stubbedInfo).to.have.been.calledOnce;
        expect(stubbedInfo).to.have.been.calledWith(
            `Preprocessing feature file ${path.join(
                "test",
                "resources",
                "features",
                "taggedCloud.feature"
            )}...`
        );
    });

    it("should be able to correctly parse feature files with examples", async () => {
        file.filePath = "./test/resources/features/taggedCloudExamples.feature";
        const { stubbedInfo } = stubLogging();
        await synchronizeFile(file, ".", options);
        expect(options.cucumber.issues).to.deep.equal({
            "A tagged scenario with examples": "CYP-123",
            "A tagged scenario with examples (example #1)": "CYP-123",
            "A tagged scenario with examples (example #2)": "CYP-123",
            "A tagged scenario with examples (example #3)": "CYP-123",
        });
        expect(stubbedInfo).to.have.been.calledOnce;
        expect(stubbedInfo).to.have.been.calledWith(
            `Preprocessing feature file ${path.join(
                "test",
                "resources",
                "features",
                "taggedCloudExamples.feature"
            )}...`
        );
    });
});<|MERGE_RESOLUTION|>--- conflicted
+++ resolved
@@ -22,23 +22,15 @@
 
     beforeEach(() => {
         results = JSON.parse(readFileSync("./test/resources/runResult.json", "utf-8"));
-<<<<<<< HEAD
-        options = initOptions({
-            jira: {
-                projectKey: "CYP",
-                url: "https://example.org",
-            },
-        });
-=======
         options = initOptions(
             {},
             {
                 jira: {
                     projectKey: "CYP",
+                    url: "https://example.org",
                 },
             }
         );
->>>>>>> f7fd48c1
     });
 
     it("should display errors if the plugin was not configured", async () => {
@@ -113,29 +105,18 @@
     let options: InternalOptions;
 
     beforeEach(() => {
-<<<<<<< HEAD
-        options = initOptions({
-            jira: {
-                projectKey: "CYP",
-                url: "https://example.org",
-            },
-            cucumber: {
-                featureFileExtension: ".feature",
-            },
-        });
-=======
         options = initOptions(
             {},
             {
                 jira: {
                     projectKey: "CYP",
+                    url: "https://example.org",
                 },
                 cucumber: {
                     featureFileExtension: ".feature",
                 },
             }
         );
->>>>>>> f7fd48c1
         details = JSON.parse(readFileSync("./test/resources/beforeRun.json", "utf-8"));
         // Set up cloud credentials for convenience purposes.
         details.config.env = {};
