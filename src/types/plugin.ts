<<<<<<< HEAD
import type { IPreprocessorConfiguration } from "@badeball/cypress-cucumber-preprocessor";
import type { AxiosRequestConfig } from "axios";
import type { AxiosRestClient, RequestsOptions } from "../client/https/requests";
import type { JiraClient } from "../client/jira/jira-client";
import type { XrayClient } from "../client/xray/xray-client";
import type { CypressRunResultType } from "./cypress/cypress";
import type { IssueUpdate } from "./jira/responses/issue-update";
=======
import { IPreprocessorConfiguration } from "@badeball/cypress-cucumber-preprocessor";
import { AxiosRequestConfig } from "axios";
import { AxiosRestClient, RequestsOptions } from "../client/https/https";
import { JiraClient } from "../client/jira/jira-client";
import { XrayClient } from "../client/xray/xray-client";
import { CypressRunResultType } from "./cypress/cypress";
import { IssueUpdate } from "./jira/responses/issue-update";
>>>>>>> d7297db5

/**
 * Models all options for configuring the behaviour of the plugin.
 */
export interface CypressXrayPluginOptions {
    /**
     * When Cucumber is enabled, you can use these options to configure how the plugin works with
     * your feature files.
     *
     * @see https://qytera-gmbh.github.io/projects/cypress-xray-plugin/section/configuration/cucumber/
     */
    cucumber?: CucumberOptions;
    /**
     * HTTP configuration to be used for requests made by the plugin. You can set default options to be
     * used for all requests and override them with individual options for Jira or Xray.
     *
     * @example
     *
     * ```ts
     * {
     *   // ...other plugin options
     *   http: {
     *     timeout: 5000,
     *     jira: {
     *       proxy: {
     *         host: "http://1.2.3.4",
     *         port: 12345
     *       }
     *     },
     *     xray: {
     *       timeout: 10000,
     *     }
     *   }
     * }
     * ```
     *
     * @see https://qytera-gmbh.github.io/projects/cypress-xray-plugin/section/configuration/http
     */
    http?: HttpOptions;
    /**
     * Defines Jira-specific options that control how the plugin interacts with Jira.
     *
     * @see https://qytera-gmbh.github.io/projects/cypress-xray-plugin/section/configuration/jira/
     */
    jira: JiraOptions;
    /**
     * Options for configuring the general behaviour of the plugin.
     *
     * @see https://qytera-gmbh.github.io/projects/cypress-xray-plugin/section/configuration/plugin/
     */
    plugin?: PluginOptions;
    /**
     * Xray settings that may be required depending on your project configuration.
     *
     * @see https://qytera-gmbh.github.io/projects/cypress-xray-plugin/section/configuration/xray/
     */
    xray?: XrayOptions;
}

export interface JiraFieldIds {
    /**
     * The Xray test environments field ID (i.e. the test environments associated with test
     * execution issues).
     *
     * *Note: This option is required for server instances only. Xray cloud provides ways to
     * retrieve test environment field information independently of Jira.*
     */
    testEnvironments?: string;
    /**
     * The Jira field ID of test plans in Xray test (execution) issues.
     *
     * *Note: This option is required for server instances only. Xray cloud provides ways to
     * retrieve test plan field information independently of Jira.*
     */
    testPlan?: string;
}

/**
 * Wrapper type around Jira's issue update type with some additional properties.
 */
export type PluginIssueUpdate = IssueUpdate & {
    /**
     * An execution issue key to attach run results to. If omitted, Xray will always create
     * a new test execution issue with each upload.
     *
     * @example "CYP-123"
     */
    key?: string;
};

/**
 * Jira-specific options that control how the plugin interacts with Jira.
 */
export interface JiraOptions {
    /**
     * Whether any videos Cypress captured during test execution should be attached to the test
     * execution issue on results upload.
     */
    attachVideos?: boolean;
    /**
     * Jira Field IDs to make all fields required during the upload process uniquely identifiable.
     *
     * By default, the plugin accesses field information using the fields' names (`Summary`,
     * `Description`, ...) just fine. Still, providing the fields' IDs here might become necessary
     * in the following scenarios:
     * - Your Jira language setting is a language other than English. For example, when the plugin
     * tries to access the `Test Plan` field and the Jira language is set to French, access will
     * fail because Jira only provides access to a field called `Plan de Test` instead.
     * - Your Jira project contains several fields with identical names.
     *
     * *Note: In case you don't know these properties or if you are unsure whether they are really
     * needed, the plugin will try to provide lists of field candidates in case any errors occur.
     * You can then extract all required information from these candidates.*
     *
     * *Please consult the official documentation for more information about field IDs: https://confluence.atlassian.com/jirakb/how-to-find-id-for-custom-field-s-744522503.html*
     *
     * @example
     * ```ts
     *   fields: {
     *     testPlan: "customfield_12643"
     *   }
     * ```
     */
    fields?: JiraFieldIds;
    /**
     * The Jira project key.
     *
     * @example "CYP"
     */
    projectKey: string;
    /**
     * This option can be used to configure the test execution issue that the plugin will either
     * create or modify with the run results. The value must match the format of Jira's issue
     * create/update payloads.
     *
     * ```ts
     * testExecutionIssue: {
     *   key: "PRJ-16",
     *   fields: {
     *     summary: "My execution issue summary",
     *     description: "My execution issue description",
     *     assignee: {
     *       name: "cool.turtle@company.com"
     *     },
     *     customfield_12345: "Sprint 17"
     *   }
     * }
     * ```
     *
     * You can also return the issue data from a function in case you need dynamic values based on
     * data computed during the test run.
     *
     * ```ts
     * const executionIssueData = {
     *   fields: {
     *     issuetype: {
     *       name: "Test Execution",
     *     },
     *     summary: "My default summary",
     *     description: "My default description",
     *   },
     * };
     * await configureXrayPlugin(on, config, {
     *   jira: {
     *     projectKey: "CYP",
     *     testExecutionIssue: ({ results }) => {
     *       if (results.totalFailed > 0) {
     *         executionIssueData.fields.summary = "Failed test execution";
     *       }
     *       return executionIssueData;
     *     },
     *     url: "https://example.org",
     *   },
     * });
     * ```
     *
     * @see https://developer.atlassian.com/cloud/jira/platform/rest/v3/api-group-issues/#api-rest-api-3-issue-post
     * @see https://developer.atlassian.com/server/jira/platform/rest/v10000/api-group-issue/#api-api-2-issue-post
     */
    testExecutionIssue?:
        | ((args: {
              /**
               * The Cypress run results.
               */
              results: CypressRunResultType;
          }) => PluginIssueUpdate | Promise<PluginIssueUpdate>)
        | PluginIssueUpdate;
    /**
     * A test plan issue key to attach the execution to.
     *
     * @example "CYP-567"
     */
    testPlanIssueKey?:
        | ((args: {
              /**
               * The Cypress run results.
               */
              results: CypressRunResultType;
          }) => Promise<string> | string)
        | string;
    /**
     * Use this parameter to specify the base URL of your Jira instance.
     *
     * @example "https://example.org/development/jira" // Jira server
     * @example "https://your-domain.atlassian.net" // Jira cloud
     */
    url: string;
}

/**
 * A more specific Jira options type with optional properties converted to required ones if
 * default/fallback values are used by the plugin.
 */
export type InternalJiraOptions = JiraOptions &
    Required<Pick<JiraOptions, "attachVideos" | "fields" | "projectKey" | "url">>;

/**
 * Xray settings that may be required depending on the project configuration.
 */
export interface XrayOptions {
    /**
     * A mapping of Cypress statuses to corresponding Xray _test_ statuses.
     */
    status?: {
        /**
         * The Xray status name of a test marked as failed by Cypress. Should be used when custom
         * status names have been set up in Xray.
         *
         * @example "FEHLGESCHLAGEN" // german
         */
        failed?: string;
        /**
         * The Xray status name of a test marked as passed by Cypress. Should be used when custom
         * status names have been set up in Xray.
         *
         * @example "BESTANDEN" // german
         */
        passed?: string;
        /**
         * The Xray status name of a test marked as pending by Cypress. Should be used when custom
         * status names have been set up in Xray.
         *
         * @example "EN_ATTENTE" // french
         */
        pending?: string;
        /**
         * The Xray status name of a test marked as skipped by Cypress. Should be used when custom
         * status names have been set up in Xray.
         *
         * @example "OMIT" // french
         */
        skipped?: string;
        /**
         * A mapping of Cypress statuses to corresponding Xray _step_ statuses. These are currently
         * only accessed in Cucumber report conversion.
         */
        step?: {
            /**
             * The Xray status name of a step marked as failed. Should be used when custom status
             * names have been set up in Xray.
             *
             * @example "FEHLGESCHLAGEN" // german
             */
            failed?: string;
            /**
             * The Xray status name of a step marked as passed. Should be used when custom status
             * names have been set up in Xray.
             *
             * @example "BESTANDEN" // german
             */
            passed?: string;
            /**
             * The Xray status name of a step marked as pending. Should be used when custom status
             * names have been set up in Xray.
             *
             * @example "EN_ATTENTE" // french
             */
            pending?: string;
            /**
             * The Xray status name of a step marked as skipped. Should be used when custom status
             * names have been set up in Xray.
             *
             * @example "OMIT" // french
             */
            skipped?: string;
        };
    };
    /**
     * The test environments for test execution issues. These will be used as follows:
     * - if the plugin creates new test execution issues, they will be associated with the issue
     * - if the plugin reuses existing test execution issues, they will:
     *   - replace existing test environments
     *   - be added if the issue does not yet have any test environments associated
     *
     * *Note: Xray's API only allows _replacing_ test environments in the plugin's scope. It is not
     * possible to completely _remove_ all existing test environments during result upload.
     * Completely removing all existing environments needs to be done manually.*
     *
     * @see {@link https://docs.getxray.app/display/XRAY/Working+with+Test+Environments | Xray server documentation}
     * @see {@link https://docs.getxray.app/display/XRAYCLOUD/Working+with+Test+Environments | Xray cloud documentation}
     */
    testEnvironments?: [string, ...string[]];
    /**
     * Turns execution results upload on or off. Useful when switching upload on or off from the
     * command line (via environment variables).
     */
    uploadResults?: boolean;
    /**
     * Turns on or off the upload of screenshots Cypress takes during test execution.
     */
    uploadScreenshots?: boolean;
}

/**
 * A more specific Xray options type with optional properties converted to required ones if
 * default/fallback values are used by the plugin.
 */
export type InternalXrayOptions = XrayOptions &
    Required<Pick<XrayOptions, "status" | "uploadResults" | "uploadScreenshots">>;

/**
 * When Cucumber is enabled, these options are used to configure how the plugin works with
 * encountered feature files.
 */
export interface CucumberOptions {
    /**
     * Set it to true to automatically download feature files from Xray for Cypress to execute.
     *
     * *Note: Enable this option if the source of truth for test cases are step definitions in Xray
     * and Cypress is only used for running tests.*
     */
    downloadFeatures?: boolean;
    /**
     * The file extension of feature files you want to run in Cypress. The plugin will use this to
     * parse all matching files with to extract any tags contained within them. Such tags are
     * needed to identify to which test issue a feature file belongs.
     *
     * @example ".cy.feature"
     */
    featureFileExtension: string;
    /**
     * These settings allow specifying tag prefixes used by Xray when exporting or importing feature
     * files and Cucumber test results. The plugin will access these options to verify that your
     * feature files are tagged correctly according to your Xray prefix scheme.
     *
     * @remarks
     *
     * Whenever Cucumber test results or entire feature files are imported, Xray tries to link
     * existing test and precondition Jira issues with the executed/present Cucumber scenarios and
     * backgrounds. The default matching is quite involved (see documentation for
     * {@link https://docs.getxray.app/display/XRAY/Importing+Cucumber+Tests+-+REST | Xray server}
     * or {@link https://docs.getxray.app/display/XRAYCLOUD/Importing+Cucumber+Tests+-+REST | Xray cloud}),
     * but luckily Xray also supports and uses
     * {@link https://cucumber.io/docs/cucumber/api/?lang=java#tags | feature file tags}.
     *
     * The tags are of the form `@CYP-123` or `@Prefix:CYP-123`, containing an optional prefix and
     * the issue key. The concrete prefix and whether a prefix is at all necessary depends on your
     * configured prefix scheme in Xray.
     *
     * If any tag in a feature file (and thus the Cucumber JSON report used for importing test
     * execution results) is not consistent with the scheme defined in Xray, Xray will reject the
     * imported results altogether.
     *
     * More information:
     * - {@link https://qytera-gmbh.github.io/projects/cypress-xray-plugin/section/configuration/cucumber/#prefixes | Plugin documentation for `prefixes`}
     * - Xray feature tagging
     *   - {@link https://docs.getxray.app/display/XRAY/Export+Cucumber+Features | Xray server}
     *   - {@link https://docs.getxray.app/display/XRAYCLOUD/Generate+Cucumber+Features | Xray cloud}
     * - Xray import behaviour
     *   - {@link https://docs.getxray.app/display/XRAY/Importing+Cucumber+Tests+-+REST | Xray server}
     *   - {@link https://docs.getxray.app/display/XRAYCLOUD/Importing+Cucumber+Tests+-+REST | Xray cloud}
     * - Xray Cucumber prefix schemes
     *   - {@link https://docs.getxray.app/display/XRAY/Miscellaneous#Miscellaneous-CucumberExportPrefixes | Xray server}
     *   - {@link https://docs.getxray.app/display/XRAYCLOUD/Global+Settings%3A+Cucumber | Xray cloud}
     */
    prefixes?: {
        /**
         * The prefix for Cucumber background tags.
         *
         * If left undefined, the plugin will assume that your Xray instance is able to properly
         * parse issue tags _without_ any prefixes, e.g. background tags of the form `@CYP-123`
         * instead of something like `@Precondition:CYP-123`.
         *
         * @example 'Precondition:'
         * @example 'PRECOND_'
         */
        precondition?: string;
        /**
         * The prefix for Cucumber scenario tags.
         *
         * If left undefined, the plugin will assume that your Xray instance is able to properly
         * parse issue tags _without_ any prefixes, e.g. scenario tags of the form `@CYP-123`
         * instead of something like `@TestName:CYP-123`.
         *
         * @example 'TestName:'
         * @example 'TEST_'
         */
        test?: string;
    };
    /**
     * Set it to true to automatically create or update existing Xray issues (summary, steps),
     * based on the feature file executed by Cypress.
     *
     * *Note: Enable this option if the source of truth for test cases are local feature files in
     * Cypress and Xray is only used for tracking execution status/history.*
     */
    uploadFeatures?: boolean;
}

/**
 * A more specific Cucumber options type with optional properties converted to required ones if
 * default/fallback values are used by the plugin.
 */
export interface InternalCucumberOptions extends Required<CucumberOptions> {
    /**
     * The Cucumber preprocessor configuration.
     */
    preprocessor?: Pick<IPreprocessorConfiguration, "json">;
}

/**
 * Options which the plugin will use when making HTTP requests. You can specify
 * [common options](https://axios-http.com/docs/req_config) to use for all requests or choose to
 * define specific ones for Jira or Xray.
 */
export type HttpOptions = AxiosRequestConfig &
    Pick<RequestsOptions, "rateLimiting"> & {
        /**
         * The HTTP configuration for requests to Jira. HTTP options defined for both clients will be
         * overridden in the Jira client by those defined here.
         *
         * *Note: In a Jira/Xray server environment, the Jira and Xray endpoints will reside on the same
         * host. To avoid duplicating your HTTP configuration, it is recommended that you define a
         * single one instead, e.g.:*
         *
         * ```ts
         * {
         *   // ...other plugin options
         *   http: {
         *     proxy: {
         *       host: "http://1.2.3.4",
         *       port: 12345
         *     }
         *   }
         * }
         * ```
         */
        jira?: AxiosRequestConfig & Pick<RequestsOptions, "rateLimiting">;
        /**
         * The HTTP configuration for requests to Xray. HTTP options defined for both clients will be
         * overridden in the Jira client by those defined here.
         *
         * *Note: In a Jira/Xray server environment, the Jira and Xray endpoints will reside on the same
         * host. To avoid duplicating your HTTP configuration, it is recommended that you define a
         * single one instead, e.g.:*
         *
         * ```ts
         * {
         *   // ...other plugin options
         *   http: {
         *     proxy: {
         *       host: "http://1.2.3.4",
         *       port: 12345
         *     }
         *   }
         * }
         * ```
         */
        xray?: AxiosRequestConfig & Pick<RequestsOptions, "rateLimiting">;
    };

export type InternalHttpOptions = HttpOptions;

/**
 * Options for configuring the general behaviour of the plugin.
 */
export interface PluginOptions {
    /**
     * Enables or disables extensive debugging output.
     */
    debug?: boolean;
    /**
     * Enables or disables the entire plugin. Setting this option to false will disable all plugin
     * functions, including authentication checks, uploads or feature file synchronization.
     */
    enabled?: boolean;
    /**
     * The directory which all error and debug log files will be written to.
     */
    logDirectory?: string;
    /**
     * Some Xray setups may have problems with uploaded evidence if the filenames contain non-ASCII
     * characters. With this option enabled, the plugin will only allow the characters `a-zA-Z0-9.`
     * in screenshot names, and will replace all other sequences with `_`.
     */
    normalizeScreenshotNames?: boolean;
}

/**
 * A more specific Cucumber options type with optional properties converted to required ones if
 * default/fallback values are used by the plugin.
 */
export type InternalPluginOptions = PluginOptions &
    Required<
        Pick<PluginOptions, "debug" | "enabled" | "logDirectory" | "normalizeScreenshotNames">
    >;

/**
 * Options only intended for internal plugin use.
 */
export interface InternalCypressXrayPluginOptions {
    cucumber?: InternalCucumberOptions;
    http?: InternalHttpOptions;
    jira: InternalJiraOptions;
    plugin: InternalPluginOptions;
    xray: InternalXrayOptions;
}

/**
 * Type describing the possible client combinations.
 */
export interface ClientCombination {
    jiraClient: JiraClient;
    kind: "cloud" | "server";
    xrayClient: XrayClient;
}

/**
 * Wraps the REST clients used for HTTP requests directed at Jira and Xray.
 */
export interface HttpClientCombination {
    jira: AxiosRestClient;
    xray: AxiosRestClient;
}<|MERGE_RESOLUTION|>--- conflicted
+++ resolved
@@ -1,20 +1,10 @@
-<<<<<<< HEAD
 import type { IPreprocessorConfiguration } from "@badeball/cypress-cucumber-preprocessor";
 import type { AxiosRequestConfig } from "axios";
-import type { AxiosRestClient, RequestsOptions } from "../client/https/requests";
+import type { AxiosRestClient, RequestsOptions } from "../client/https/https";
 import type { JiraClient } from "../client/jira/jira-client";
 import type { XrayClient } from "../client/xray/xray-client";
 import type { CypressRunResultType } from "./cypress/cypress";
 import type { IssueUpdate } from "./jira/responses/issue-update";
-=======
-import { IPreprocessorConfiguration } from "@badeball/cypress-cucumber-preprocessor";
-import { AxiosRequestConfig } from "axios";
-import { AxiosRestClient, RequestsOptions } from "../client/https/https";
-import { JiraClient } from "../client/jira/jira-client";
-import { XrayClient } from "../client/xray/xray-client";
-import { CypressRunResultType } from "./cypress/cypress";
-import { IssueUpdate } from "./jira/responses/issue-update";
->>>>>>> d7297db5
 
 /**
  * Models all options for configuring the behaviour of the plugin.
