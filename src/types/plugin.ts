import { IPreprocessorConfiguration } from "@badeball/cypress-cucumber-preprocessor";
import { AxiosRequestConfig } from "axios";
import { JiraClient } from "../client/jira/jiraClient";
import { XrayClient } from "../client/xray/xrayClient";
<<<<<<< HEAD
import { getNativeTestIssueKey } from "../preprocessing/preprocessing";
=======
import { AxiosRestClient } from "../https/requests";
>>>>>>> 807d4ff1
import { JiraRepository } from "../repository/jira/jiraRepository";
import { IssueTypeDetails } from "./jira/responses/issueTypeDetails";

export interface Options {
    /**
     * Defines Jira-specific options that control how the plugin interacts with Jira.
     *
     * @see https://qytera-gmbh.github.io/projects/cypress-xray-plugin/section/configuration/jira/
     */
    jira: JiraOptions;
    /**
     * Options for configuring the general behaviour of the plugin.
     *
     * @see https://qytera-gmbh.github.io/projects/cypress-xray-plugin/section/configuration/plugin/
     */
    plugin?: PluginOptions;
    /**
     * Xray settings that may be required depending on your project configuration.
     *
     * @see https://qytera-gmbh.github.io/projects/cypress-xray-plugin/section/configuration/xray/
     */
    xray?: XrayOptions;
    /**
     * When Cucumber is enabled, you can use these options to configure how the plugin works with
     * your feature files.
     *
     * @see https://qytera-gmbh.github.io/projects/cypress-xray-plugin/section/configuration/cucumber/
     */
    cucumber?: CucumberOptions;
    /**
     * HTTP configuration to be used for requests made by the plugin. You can set default options to be
     * used for all requests and override them with individual options for Jira or Xray.
     *
     * @example
     *
     * ```ts
     * {
     *   // ...other plugin options
     *   http: {
     *     timeout: 5000,
     *     jira: {
     *       proxy: {
     *         host: "http://1.2.3.4",
     *         port: 12345
     *       }
     *     },
     *     xray: {
     *       timeout: 10000,
     *     }
     *   }
     * }
     * ```
     *
     * @see https://qytera-gmbh.github.io/projects/cypress-xray-plugin/section/configuration/http
     */
    http?: HttpOptions;
}

export interface JiraFieldIds {
    /**
     * The Jira issue description field ID.
     */
    description?: string;
    /**
     * The Jira issue labels field ID.
     */
    labels?: string;
    /**
     * The Jira issue summary field ID (i.e. the title of the issues).
     */
    summary?: string;
    /**
     * The Xray test environments field ID (i.e. the test environments associated with test
     * execution issues).
     *
     * *Note: This option is required for server instances only. Xray cloud provides ways to
     * retrieve test environment field information independently of Jira.*
     */
    testEnvironments?: string;
    /**
     * The test plan field ID of Xray test (execution) issues.
     *
     * *Note: This option is required for server instances only. Xray cloud provides ways to
     * retrieve test plan field information independently of Jira.*
     */
    testPlan?: string;
    /**
     * The test type field ID of Xray test issues.
     *
     * *Note: This option is required for server instances only. Xray cloud provides ways to
     * retrieve test type field information independently of Jira.*
     */
    testType?: string;
}

/**
 * Jira-specific options that control how the plugin interacts with Jira.
 */
export interface JiraOptions {
    /**
     * The Jira project key.
     *
     * @example "CYP"
     */
    projectKey: string;
    /**
     * Whether any videos Cypress captured during test execution should be attached to the test
     * execution issue on results upload.
     */
    attachVideos?: boolean;
    /**
     * Jira Field IDs to make all fields required during the upload process uniquely identifiable.
     *
     * By default, the plugin accesses field information using the fields' names (`Summary`,
     * `Description`, ...) just fine. Still, providing the fields' IDs here might become necessary
     * in the following scenarios:
     * - Your Jira language setting is a language other than English. For example, when the plugin
     * tries to access the `Summary` field and the Jira language is set to French, access will fail
     * because Jira only provides access to a field called `Résumé` instead.
     * - Your Jira project contains several fields with identical names.
     *
     * *Note: In case you don't know these properties or if you are unsure whether they are really
     * needed, the plugin will try to provide lists of field candidates in case any errors occur.
     * You can then extract all required information from these candidates.*
     *
     * *Please consult the official documentation for more information about field IDs: https://confluence.atlassian.com/jirakb/how-to-find-id-for-custom-field-s-744522503.html*
     *
     * @example
     * ```ts
     *   fields: {
     *     description: "description",
     *     testPlan: "customfield_12643"
     *   }
     * ```
     */
    fields?: JiraFieldIds;
    /**
     * The description of the test execution issue, which will be used both for new test execution
     * issues as well as for updating existing issues (if provided through
     * {@link JiraOptions.testExecutionIssueKey}).
     *
     * If omitted, test execution issues will have the following description:
     * ```ts
     * `Cypress version: ${cypressVersion} Browser: ${browserName} (${browserVersion})`
     * ```
     */
    testExecutionIssueDescription?: string;
    /**
     * An execution issue key to attach run results to. If omitted, Jira will always create a new
     * test execution issue with each upload.
     *
     * *Note: it must be prefixed with the project key.*
     *
     * @example "CYP-123"
     */
    testExecutionIssueKey?: string;
    /**
     * The summary of the test execution issue, which will be used both for new test execution
     * issues as well as for updating existing issues (if provided through
     * {@link JiraOptions.testExecutionIssueKey}).
     *
     * If omitted, test execution issues will be named as follows:
     * ```ts
     * `Execution Results [${t}]`,
     * ```
     * where `t` is the timestamp when Cypress started testing.
     */
    testExecutionIssueSummary?: string;
    /**
     * The issue type name of test executions. By default, Xray calls them `Test Execution`, but
     * it's possible that they have been renamed or translated in your Jira instance.
     */
    testExecutionIssueType?: string;
    /**
     * A test plan issue key to attach the execution to.
     *
     * *Note: it must be prefixed with the project key.*
     *
     * @example "CYP-567"
     */
    testPlanIssueKey?: string;
    /**
     * The issue type name of test plans. By default, Xray calls them `Test Plan`, but it's possible
     * that they have been renamed or translated in your Jira instance.
     */
    testPlanIssueType?: string;
    /**
     * Use this parameter to specify the base URL of your Jira instance.
     *
     * @example "https://example.org/development/jira" // Jira server
     * @example "https://your-domain.atlassian.net" // Jira cloud
     */
    url: string;
}

/**
 * A more specific Jira options type with optional properties converted to required ones if
 * default/fallback values are used by the plugin.
 */
export type InternalJiraOptions = JiraOptions &
    Required<
        Pick<
            JiraOptions,
            | "attachVideos"
            | "fields"
            | "projectKey"
            | "testExecutionIssueType"
            | "testPlanIssueType"
            | "url"
        >
    > & {
        /**
         * The details of the test execution issue type.
         */
        testExecutionIssueDetails: IssueTypeDetails;
    };

/**
 * Xray settings that may be required depending on the project configuration.
 */
export interface XrayOptions {
    /**
     * A mapping of Cypress statuses to corresponding Xray statuses.
     */
    status?: {
        /**
         * The Xray status name of a test marked as failed by Cypress. Should be used when custom
         * status names have been setup in Xray.
         *
         * @example "FEHLGESCHLAGEN" // german
         */
        failed?: string;
        /**
         * The Xray status name of a test marked as passed by Cypress. Should be used when custom
         * status names have been setup in Xray.
         *
         * @example "BESTANDEN" // german
         */
        passed?: string;
        /**
         * The Xray status name of a test marked as pending by Cypress. Should be used when custom
         * status names have been setup in Xray.
         *
         * @example "EN_ATTENTE" // french
         */
        pending?: string;
        /**
         * The Xray status name of a test marked as skipped by Cypress. Should be used when custom
         * status names have been setup in Xray.
         *
         * @example "OMIT" // french
         */
        skipped?: string;
    };
    /**
     * The test environments for test execution issues. These will be used as follows:
     * - if the plugin creates new test execution issues, they will be associated with the issue
     * - if the plugin reuses existing test execution issues, they will:
     *   - replace existing test environments
     *   - be added if the issue does not yet have any test environments associated
     *
     * *Note: Xray's API only allows _replacing_ test environments in the plugin's scope. It is not
     * possible to completely _remove_ all existing test environments during result upload.
     * Completely removing all existing environments needs to be done manually.*
     *
     * @see {@link https://docs.getxray.app/display/XRAY/Working+with+Test+Environments | Xray server documentation}
     * @see {@link https://docs.getxray.app/display/XRAYCLOUD/Working+with+Test+Environments | Xray cloud documentation}
     */
    testEnvironments?: [string, ...string[]];
    /**
     * Turns on or off the upload of manually performed requests using `cy.request`. If `true`,
     * requests and responses will be attached as evidence to the corresponding test. If `false` or
     * if left `undefined`, neither requests nor responses will be attached.
     *
     * Note: For this option to work properly, you need to overwrite the `cy.request` command.
     */
    uploadRequests?: boolean;
    /**
     * Turns execution results upload on or off. Useful when switching upload on or off from the
     * command line (via environment variables).
     */
    uploadResults?: boolean;
    /**
     * Turns on or off the upload of screenshots Cypress takes during test execution.
     */
    uploadScreenshots?: boolean;
}

/**
 * A more specific Xray options type with optional properties converted to required ones if
 * default/fallback values are used by the plugin.
 */
export type InternalXrayOptions = XrayOptions &
    Required<Pick<XrayOptions, "status" | "uploadResults" | "uploadScreenshots">>;

/**
 * When Cucumber is enabled, these options are used to configure how the plugin works with
 * encountered feature files.
 */
export interface CucumberOptions {
    /**
     * The file extension of feature files you want to run in Cypress. The plugin will use this to
     * parse all matching files with to extract any tags contained within them. Such tags are
     * needed to identify to which test issue a feature file belongs.
     *
     * @example ".cy.feature"
     */
    featureFileExtension: string;
    /**
     * Set it to true to automatically download feature files from Xray for Cypress to execute.
     *
     * *Note: Enable this option if the source of truth for test cases are step definitions in Xray
     * and Cypress is only used for running tests.*
     */
    downloadFeatures?: boolean;
    /**
     * These settings allow specifying tag prefixes used by Xray when exporting or importing feature
     * files and Cucumber test results. The plugin will access these options to verify that your
     * feature files are tagged correctly according to your Xray prefix scheme.
     *
     * @remarks
     *
     * Whenever Cucumber test results or entire feature files are imported, Xray tries to link
     * existing test and precondition Jira issues with the executed/present Cucumber scenarios and
     * backgrounds. The default matching is quite involved (see documentation for
     * {@link https://docs.getxray.app/display/XRAY/Importing+Cucumber+Tests+-+REST | Xray server}
     * or {@link https://docs.getxray.app/display/XRAYCLOUD/Importing+Cucumber+Tests+-+REST | Xray cloud}),
     * but luckily Xray also supports and uses
     * {@link https://cucumber.io/docs/cucumber/api/?lang=java#tags | feature file tags}.
     *
     * The tags are of the form `@CYP-123` or `@Prefix:CYP-123`, containing an optional prefix and
     * the issue key. The concrete prefix and whether a prefix is at all necessary depends on your
     * configured prefix scheme in Xray.
     *
     * If any tag in a feature file (and thus the Cucumber JSON report used for importing test
     * execution results) is not consistent with the scheme defined in Xray, Xray will reject the
     * imported results altogether.
     *
     * More information:
     * - {@link https://qytera-gmbh.github.io/projects/cypress-xray-plugin/section/configuration/cucumber/#prefixes | Plugin documentation for `prefixes`}
     * - Xray feature tagging
     *   - {@link https://docs.getxray.app/display/XRAY/Export+Cucumber+Features | Xray server}
     *   - {@link https://docs.getxray.app/display/XRAYCLOUD/Generate+Cucumber+Features | Xray cloud}
     * - Xray import behaviour
     *   - {@link https://docs.getxray.app/display/XRAY/Importing+Cucumber+Tests+-+REST | Xray server}
     *   - {@link https://docs.getxray.app/display/XRAYCLOUD/Importing+Cucumber+Tests+-+REST | Xray cloud}
     * - Xray Cucumber prefix schemes
     *   - {@link https://docs.getxray.app/display/XRAY/Miscellaneous#Miscellaneous-CucumberExportPrefixes | Xray server}
     *   - {@link https://docs.getxray.app/display/XRAYCLOUD/Global+Settings%3A+Cucumber | Xray cloud}
     */
    prefixes?: {
        /**
         * The prefix for Cucumber background tags.
         *
         * If left undefined, the plugin will assume that your Xray instance is able to properly
         * parse issue tags _without_ any prefixes, e.g. background tags of the form `@CYP-123`
         * instead of something like `@Precondition:CYP-123`.
         *
         * @example 'Precondition:'
         * @example 'PRECOND_'
         */
        precondition?: string;
        /**
         * The prefix for Cucumber scenario tags.
         *
         * If left undefined, the plugin will assume that your Xray instance is able to properly
         * parse issue tags _without_ any prefixes, e.g. scenario tags of the form `@CYP-123`
         * instead of something like `@TestName:CYP-123`.
         *
         * @example 'TestName:'
         * @example 'TEST_'
         */
        test?: string;
    };
    /**
     * Set it to true to automatically create or update existing Xray issues (summary, steps),
     * based on the feature file executed by Cypress.
     *
     * *Note: Enable this option if the source of truth for test cases are local feature files in
     * Cypress and Xray is only used for tracking execution status/history.*
     */
    uploadFeatures?: boolean;
}

/**
 * A more specific Cucumber options type with optional properties converted to required ones if
 * default/fallback values are used by the plugin.
 */
export interface InternalCucumberOptions extends Required<CucumberOptions> {
    /**
     * The Cucumber preprocessor configuration.
     */
    preprocessor?: IPreprocessorConfiguration;
}

/**
 * Options which the plugin will use when making HTTP requests. You can specify
 * [common options](https://axios-http.com/docs/req_config) to use for all requests or choose to
 * define specific ones for Jira or Xray.
 */
export interface HttpOptions extends AxiosRequestConfig {
    /**
     * The HTTP configuration for requests to Jira. HTTP options defined for both clients will be
     * overridden in the Jira client by those defined here.
     *
     * *Note: In a Jira/Xray server environment, the Jira and Xray endpoints will reside on the same
     * host. To avoid duplicating your HTTP configuration, it is recommended that you define a
     * single one instead, e.g.:*
     *
     * ```ts
     * {
     *   // ...other plugin options
     *   http: {
     *     proxy: {
     *       host: "http://1.2.3.4",
     *       port: 12345
     *     }
     *   }
     * }
     * ```
     */
    jira?: AxiosRequestConfig;
    /**
     * The HTTP configuration for requests to Xray. HTTP options defined for both clients will be
     * overridden in the Jira client by those defined here.
     *
     * *Note: In a Jira/Xray server environment, the Jira and Xray endpoints will reside on the same
     * host. To avoid duplicating your HTTP configuration, it is recommended that you define a
     * single one instead, e.g.:*
     *
     * ```ts
     * {
     *   // ...other plugin options
     *   http: {
     *     proxy: {
     *       host: "http://1.2.3.4",
     *       port: 12345
     *     }
     *   }
     * }
     * ```
     */
    xray?: AxiosRequestConfig;
}

export type InternalHttpOptions = HttpOptions;

/**
 * Options for configuring the general behaviour of the plugin.
 */
export interface PluginOptions {
    /**
     * Enables or disables the entire plugin. Setting this option to false will disable all plugin
     * functions, including authentication checks, uploads or feature file synchronization.
     */
    enabled?: boolean;
    /**
     * Enables or disables extensive debugging output.
     */
    debug?: boolean;
    /**
     * The directory which all error and debug log files will be written to.
     */
    logDirectory?: string;
    /**
     * Some Xray setups may have problems with uploaded evidence if the filenames contain non-ASCII
     * characters. With this option enabled, the plugin will only allow the characters `a-zA-Z0-9.`
     * in screenshot names, and will replace all other sequences with `_`.
     */
    normalizeScreenshotNames?: boolean;
}

/**
 * A more specific Cucumber options type with optional properties converted to required ones if
 * default/fallback values are used by the plugin.
 */
export type InternalPluginOptions = PluginOptions &
    Required<
        Pick<PluginOptions, "debug" | "enabled" | "logDirectory" | "normalizeScreenshotNames">
    >;

/**
 * Options only intended for internal plugin use.
 */
export interface InternalOptions {
    jira: InternalJiraOptions;
    plugin: InternalPluginOptions;
    xray: InternalXrayOptions;
    cucumber?: InternalCucumberOptions;
    http?: InternalHttpOptions;
}

/**
 * Type describing the possible client combinations.
 */
export interface ClientCombination {
    kind: "server" | "cloud";
    jiraClient: JiraClient;
    xrayClient: XrayClient;
    jiraRepository: JiraRepository;
}

<<<<<<< HEAD
export class PluginContext {
    private readonly requests = new Map<string, Partial<Cypress.RequestOptions>[]>();
    private readonly responses = new Map<string, Cypress.Response<unknown>[]>();

    constructor(
        private readonly clients: ClientCombination,
        private readonly internalOptions: InternalOptions,
        private readonly cypressOptions: Cypress.PluginConfigOptions
    ) {}

    public getClients(): ClientCombination {
        return this.clients;
    }

    public getOptions(): InternalOptions {
        return this.internalOptions;
    }

    public getCypressOptions(): Cypress.PluginConfigOptions {
        return this.cypressOptions;
    }

    public addRequest(testTitle: string, request: Partial<Cypress.RequestOptions>): void {
        const issueKey = getNativeTestIssueKey(testTitle, this.internalOptions.jira.projectKey);
        const requests = this.requests.get(issueKey);
        if (requests) {
            requests.push(request);
        }
        this.requests.set(issueKey, [request]);
    }

    public getRequests(): Map<string, Partial<Cypress.RequestOptions>[]> {
        return this.requests;
    }

    public addResponse(testTitle: string, response: Cypress.Response<unknown>): void {
        const issueKey = getNativeTestIssueKey(testTitle, this.internalOptions.jira.projectKey);
        const responses = this.responses.get(issueKey);
        if (responses) {
            responses.push(response);
        }
        this.responses.set(issueKey, [response]);
    }

    public getResponses(): Map<string, Cypress.Response<unknown>[]> {
        return this.responses;
    }
=======
/**
 * Wraps the REST clients used for HTTP requests directed at Jira and Xray.
 */
export interface HttpClientCombination {
    jira: AxiosRestClient;
    xray: AxiosRestClient;
}

export interface PluginContext {
    cypress: Cypress.PluginConfigOptions;
    internal: InternalOptions;
    clients: ClientCombination;
>>>>>>> 807d4ff1
}<|MERGE_RESOLUTION|>--- conflicted
+++ resolved
@@ -2,11 +2,8 @@
 import { AxiosRequestConfig } from "axios";
 import { JiraClient } from "../client/jira/jiraClient";
 import { XrayClient } from "../client/xray/xrayClient";
-<<<<<<< HEAD
+import { AxiosRestClient } from "../https/requests";
 import { getNativeTestIssueKey } from "../preprocessing/preprocessing";
-=======
-import { AxiosRestClient } from "../https/requests";
->>>>>>> 807d4ff1
 import { JiraRepository } from "../repository/jira/jiraRepository";
 import { IssueTypeDetails } from "./jira/responses/issueTypeDetails";
 
@@ -281,7 +278,7 @@
      * requests and responses will be attached as evidence to the corresponding test. If `false` or
      * if left `undefined`, neither requests nor responses will be attached.
      *
-     * Note: For this option to work properly, you need to overwrite the `cy.request` command.
+     * *Note: For this option to work properly, you need to overwrite the `cy.request` command.*
      */
     uploadRequests?: boolean;
     /**
@@ -509,7 +506,14 @@
     jiraRepository: JiraRepository;
 }
 
-<<<<<<< HEAD
+/**
+ * Wraps the REST clients used for HTTP requests directed at Jira and Xray.
+ */
+export interface HttpClientCombination {
+    jira: AxiosRestClient;
+    xray: AxiosRestClient;
+}
+
 export class PluginContext {
     private readonly requests = new Map<string, Partial<Cypress.RequestOptions>[]>();
     private readonly responses = new Map<string, Cypress.Response<unknown>[]>();
@@ -557,18 +561,4 @@
     public getResponses(): Map<string, Cypress.Response<unknown>[]> {
         return this.responses;
     }
-=======
-/**
- * Wraps the REST clients used for HTTP requests directed at Jira and Xray.
- */
-export interface HttpClientCombination {
-    jira: AxiosRestClient;
-    xray: AxiosRestClient;
-}
-
-export interface PluginContext {
-    cypress: Cypress.PluginConfigOptions;
-    internal: InternalOptions;
-    clients: ClientCombination;
->>>>>>> 807d4ff1
 }