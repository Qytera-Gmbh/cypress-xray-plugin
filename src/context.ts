import { BasicAuthCredentials, JWTCredentials, PATCredentials } from "./authentication/credentials";
import { JiraClientCloud } from "./client/jira/jiraClientCloud";
import { JiraClientServer } from "./client/jira/jiraClientServer";
import { XrayClientCloud } from "./client/xray/xrayClientCloud";
import { XrayClientServer } from "./client/xray/xrayClientServer";
import {
    ENV_CUCUMBER_DOWNLOAD_FEATURES,
    ENV_CUCUMBER_FEATURE_FILE_EXTENSION,
    ENV_CUCUMBER_UPLOAD_FEATURES,
    ENV_JIRA_API_TOKEN,
    ENV_JIRA_ATTACH_VIDEOS,
    ENV_JIRA_CREATE_TEST_ISSUES,
    ENV_JIRA_PASSWORD,
    ENV_JIRA_PROJECT_KEY,
    ENV_JIRA_TEST_EXECUTION_ISSUE_DESCRIPTION,
    ENV_JIRA_TEST_EXECUTION_ISSUE_KEY,
    ENV_JIRA_TEST_EXECUTION_ISSUE_SUMMARY,
    ENV_JIRA_TEST_EXECUTION_ISSUE_TYPE,
    ENV_JIRA_TEST_PLAN_ISSUE_KEY,
    ENV_JIRA_TEST_PLAN_ISSUE_TYPE,
    ENV_JIRA_URL,
    ENV_JIRA_USERNAME,
    ENV_OPENSSL_ROOT_CA_PATH,
    ENV_OPENSSL_SECURE_OPTIONS,
    ENV_PLUGIN_DEBUG,
    ENV_PLUGIN_ENABLED,
    ENV_PLUGIN_LOG_DIRECTORY,
    ENV_PLUGIN_NORMALIZE_SCREENSHOT_NAMES,
    ENV_PLUGIN_OVERWRITE_ISSUE_SUMMARY,
    ENV_XRAY_CLIENT_ID,
    ENV_XRAY_CLIENT_SECRET,
    ENV_XRAY_STATUS_FAILED,
    ENV_XRAY_STATUS_PASSED,
    ENV_XRAY_STATUS_PENDING,
    ENV_XRAY_STATUS_SKIPPED,
    ENV_XRAY_STEPS_MAX_LENGTH_ACTION,
    ENV_XRAY_STEPS_UPDATE,
    ENV_XRAY_TEST_TYPE,
    ENV_XRAY_UPLOAD_RESULTS,
    ENV_XRAY_UPLOAD_SCREENSHOTS,
} from "./constants";
import { logInfo } from "./logging/logging";
import { InternalOptions, Options, XrayStepOptions } from "./types/plugin";
import { OneOf } from "./types/util";
import { asBoolean, asInt, asString, parse } from "./util/parsing";

export function initOptions(env: Cypress.ObjectLike, options: Options): InternalOptions {
    return {
        jira: {
<<<<<<< HEAD
            attachVideos: options.jira?.attachVideos ?? false,
            createTestIssues: options.jira?.createTestIssues ?? true,
            projectKey: options.jira?.projectKey,
            testExecutionIssueDescription: options.jira?.testExecutionIssueDescription,
            testExecutionIssueKey: options.jira?.testExecutionIssueKey,
            testExecutionIssueSummary: options.jira?.testExecutionIssueSummary,
            testExecutionIssueType: options.jira?.testExecutionIssueType ?? "Test Execution",
            testPlanIssueKey: options.jira?.testPlanIssueKey,
            testPlanIssueType: options.jira?.testPlanIssueType ?? "Test Plan",
            url: options.jira?.url,
        },
        plugin: {
            debug: options.plugin?.debug ?? false,
            enabled: options.plugin?.enabled ?? true,
            normalizeScreenshotNames: options.plugin?.normalizeScreenshotNames ?? false,
            overwriteIssueSummary: options.plugin?.overwriteIssueSummary ?? false,
        },
        xray: {
            statusFailed: options.xray?.statusFailed,
            statusPassed: options.xray?.statusPassed,
            statusPending: options.xray?.statusPending,
            statusSkipped: options.xray?.statusSkipped,
            steps: {
                maxLengthAction: options.xray?.steps?.maxLengthAction ?? 8000,
                update: options.xray?.steps?.update ?? true,
            },
            testType: options.xray?.testType ?? "Manual",
            uploadResults: options.xray?.uploadResults ?? true,
            uploadScreenshots: options.xray?.uploadScreenshots ?? true,
        },
        cucumber: {
            featureFileExtension: options.cucumber?.featureFileExtension,
            downloadFeatures: options.cucumber?.downloadFeatures ?? false,
            issues: {},
            uploadFeatures: options.cucumber?.uploadFeatures ?? false,
        },
        openSSL: {
            rootCAPath: options.openSSL?.rootCAPath,
            secureOptions: options.openSSL?.secureOptions,
        },
    };
}

export function parseEnvironmentVariables(env: Cypress.ObjectLike): InternalOptions {
    return {
        jira: {
            projectKey: parse(env, ENV_JIRA_PROJECT_KEY, asString),
            attachVideos: parse(env, ENV_JIRA_ATTACH_VIDEOS, asBoolean),
            createTestIssues: parse(env, ENV_JIRA_CREATE_TEST_ISSUES, asBoolean),
            testExecutionIssueDescription: parse(
                env,
                ENV_JIRA_TEST_EXECUTION_ISSUE_DESCRIPTION,
                asString
            ),
            testExecutionIssueKey: parse(env, ENV_JIRA_TEST_EXECUTION_ISSUE_KEY, asString),
            testExecutionIssueSummary: parse(env, ENV_JIRA_TEST_EXECUTION_ISSUE_SUMMARY, asString),
            testExecutionIssueType: parse(env, ENV_JIRA_TEST_EXECUTION_ISSUE_TYPE, asString),
            testPlanIssueKey: parse(env, ENV_JIRA_TEST_PLAN_ISSUE_KEY, asString),
            testPlanIssueType: parse(env, ENV_JIRA_TEST_PLAN_ISSUE_TYPE, asString),
            url: parse(env, ENV_JIRA_URL, asString),
        },
        xray: {
            statusFailed: parse(env, ENV_XRAY_STATUS_FAILED, asString),
            statusPassed: parse(env, ENV_XRAY_STATUS_PASSED, asString),
            statusPending: parse(env, ENV_XRAY_STATUS_PENDING, asString),
            statusSkipped: parse(env, ENV_XRAY_STATUS_SKIPPED, asString),
            steps: {
                maxLengthAction: parse(env, ENV_XRAY_STEPS_MAX_LENGTH_ACTION, asInt),
                update: parse(env, ENV_XRAY_STEPS_UPDATE, asBoolean),
            },
            testType: parse(env, ENV_XRAY_TEST_TYPE, asString),
            uploadResults: parse(env, ENV_XRAY_UPLOAD_RESULTS, asBoolean),
            uploadScreenshots: parse(env, ENV_XRAY_UPLOAD_SCREENSHOTS, asBoolean),
        },
        cucumber: {
            featureFileExtension: parse(env, ENV_CUCUMBER_FEATURE_FILE_EXTENSION, asString),
            downloadFeatures: parse(env, ENV_CUCUMBER_DOWNLOAD_FEATURES, asBoolean),
            issues: {},
            uploadFeatures: parse(env, ENV_CUCUMBER_UPLOAD_FEATURES, asBoolean),
        },
        plugin: {
            enabled: parse(env, ENV_PLUGIN_ENABLED, asBoolean),
            debug: parse(env, ENV_PLUGIN_DEBUG, asBoolean),
            normalizeScreenshotNames: parse(env, ENV_PLUGIN_NORMALIZE_SCREENSHOT_NAMES, asBoolean),
            overwriteIssueSummary: parse(env, ENV_PLUGIN_OVERWRITE_ISSUE_SUMMARY, asBoolean),
        },
        openSSL: {
            rootCAPath: parse(env, ENV_OPENSSL_ROOT_CA_PATH, asString),
            secureOptions: parse(env, ENV_OPENSSL_SECURE_OPTIONS, asInt),
        },
    };
}

export function mergeOptions(
    configOptions: InternalOptions,
    envOptions: InternalOptions
): InternalOptions {
    return {
        jira: {
            projectKey: envOptions.jira.projectKey ?? configOptions.jira.projectKey,
            attachVideos: envOptions.jira.attachVideos ?? configOptions.jira.attachVideos,
=======
            attachVideos:
                parse(env, ENV_JIRA_ATTACH_VIDEOS, asBoolean) ?? options.jira.attachVideos ?? false,
>>>>>>> f7fd48c1
            createTestIssues:
                parse(env, ENV_JIRA_CREATE_TEST_ISSUES, asBoolean) ??
                options.jira.createTestIssues ??
                true,
            projectKey: parse(env, ENV_JIRA_PROJECT_KEY, asString) ?? options.jira.projectKey,
            testExecutionIssueDescription:
                parse(env, ENV_JIRA_TEST_EXECUTION_ISSUE_DESCRIPTION, asString) ??
                options.jira.testExecutionIssueDescription,
            testExecutionIssueKey:
                parse(env, ENV_JIRA_TEST_EXECUTION_ISSUE_KEY, asString) ??
                options.jira.testExecutionIssueKey,
            testExecutionIssueSummary:
<<<<<<< HEAD
                envOptions.jira.testExecutionIssueSummary ??
                configOptions.jira.testExecutionIssueSummary,
            testExecutionIssueType:
                envOptions.jira.testExecutionIssueType ?? configOptions.jira.testExecutionIssueType,
            testPlanIssueKey:
                envOptions.jira.testPlanIssueKey ?? configOptions.jira.testPlanIssueKey,
            testPlanIssueType:
                envOptions.jira.testPlanIssueType ?? configOptions.jira.testPlanIssueType,
            url: envOptions.jira.url ?? configOptions.jira.url,
=======
                parse(env, ENV_JIRA_TEST_EXECUTION_ISSUE_SUMMARY, asString) ??
                options.jira.testExecutionIssueSummary,
            testPlanIssueKey:
                parse(env, ENV_JIRA_TEST_PLAN_ISSUE_KEY, asString) ?? options.jira.testPlanIssueKey,
            url: parse(env, ENV_JIRA_URL, asString) ?? options.jira.url,
        },
        plugin: {
            debug: parse(env, ENV_PLUGIN_DEBUG, asBoolean) ?? options.plugin?.debug ?? false,
            enabled: parse(env, ENV_PLUGIN_ENABLED, asBoolean) ?? options.plugin?.enabled ?? true,
            logDirectory:
                parse(env, ENV_PLUGIN_LOG_DIRECTORY, asString) ??
                options.plugin?.logDirectory ??
                "logs",
            normalizeScreenshotNames:
                parse(env, ENV_PLUGIN_NORMALIZE_SCREENSHOT_NAMES, asBoolean) ??
                options.plugin?.normalizeScreenshotNames ??
                false,
            overwriteIssueSummary:
                parse(env, ENV_PLUGIN_OVERWRITE_ISSUE_SUMMARY, asBoolean) ??
                options.plugin?.overwriteIssueSummary ??
                false,
>>>>>>> f7fd48c1
        },
        xray: {
            statusFailed:
                parse(env, ENV_XRAY_STATUS_FAILED, asString) ?? options.xray?.statusFailed,
            statusPassed:
                parse(env, ENV_XRAY_STATUS_PASSED, asString) ?? options.xray?.statusPassed,
            statusPending:
                parse(env, ENV_XRAY_STATUS_PENDING, asString) ?? options.xray?.statusPending,
            statusSkipped:
                parse(env, ENV_XRAY_STATUS_SKIPPED, asString) ?? options.xray?.statusSkipped,
            steps: {
                maxLengthAction:
                    parse(env, ENV_XRAY_STEPS_MAX_LENGTH_ACTION, asInt) ??
                    options.xray?.steps?.maxLengthAction ??
                    8000,
                update:
                    parse(env, ENV_XRAY_STEPS_UPDATE, asBoolean) ??
                    options.xray?.steps?.update ??
                    true,
            },
            testType:
                parse(env, ENV_XRAY_TEST_TYPE, asString) ?? options.xray?.testType ?? "Manual",
            uploadResults:
                parse(env, ENV_XRAY_UPLOAD_RESULTS, asBoolean) ??
                options.xray?.uploadResults ??
                true,
            uploadScreenshots:
                parse(env, ENV_XRAY_UPLOAD_SCREENSHOTS, asBoolean) ??
                options.xray?.uploadScreenshots ??
                true,
        },
        cucumber: {
            featureFileExtension:
                parse(env, ENV_CUCUMBER_FEATURE_FILE_EXTENSION, asString) ??
                options.cucumber?.featureFileExtension,
            downloadFeatures:
                parse(env, ENV_CUCUMBER_DOWNLOAD_FEATURES, asBoolean) ??
                options.cucumber?.downloadFeatures ??
                false,
            issues: {},
            uploadFeatures:
                parse(env, ENV_CUCUMBER_UPLOAD_FEATURES, asBoolean) ??
                options.cucumber?.uploadFeatures ??
                false,
        },
        openSSL: {
            rootCAPath:
                parse(env, ENV_OPENSSL_ROOT_CA_PATH, asString) ?? options.openSSL?.rootCAPath,
            secureOptions:
                parse(env, ENV_OPENSSL_SECURE_OPTIONS, asInt) ?? options.openSSL?.secureOptions,
        },
    };
}

export function verifyContext(options: InternalOptions) {
    verifyJiraProjectKey(options.jira.projectKey);
    verifyJiraTestExecutionIssueKey(options.jira.projectKey, options.jira.testExecutionIssueKey);
    verifyJiraTestPlanIssueKey(options.jira.projectKey, options.jira.testPlanIssueKey);
    verifyXraySteps(options.xray.steps);
}

function verifyJiraProjectKey(projectKey?: string) {
    if (!projectKey) {
        throw new Error("Plugin misconfiguration: Jira project key was not set");
    }
}

function verifyJiraTestExecutionIssueKey(projectKey: string, testExecutionIssueKey?: string) {
    if (testExecutionIssueKey && !testExecutionIssueKey.startsWith(projectKey)) {
        throw new Error(
            `Plugin misconfiguration: test execution issue key ${testExecutionIssueKey} does not belong to project ${projectKey}`
        );
    }
}

function verifyJiraTestPlanIssueKey(projectKey: string, testPlanIssueKey?: string) {
    if (testPlanIssueKey && !testPlanIssueKey.startsWith(projectKey)) {
        throw new Error(
            `Plugin misconfiguration: test plan issue key ${testPlanIssueKey} does not belong to project ${projectKey}`
        );
    }
}

function verifyXraySteps(steps: XrayStepOptions) {
    if (steps.maxLengthAction <= 0) {
        throw new Error(
            `Plugin misconfiguration: max length of step actions must be a positive number: ${steps.maxLengthAction}`
        );
    }
}

export function initXrayClient(
    options: InternalOptions,
    env: Cypress.ObjectLike
): OneOf<[XrayClientServer, XrayClientCloud]> {
    if (ENV_XRAY_CLIENT_ID in env && ENV_XRAY_CLIENT_SECRET in env) {
        logInfo("Xray client ID and client secret found. Setting up Xray cloud credentials.");
        return new XrayClientCloud(
            new JWTCredentials(env[ENV_XRAY_CLIENT_ID], env[ENV_XRAY_CLIENT_SECRET])
        );
    } else if (ENV_JIRA_API_TOKEN in env && options.jira.url) {
        logInfo("Jira PAT found. Setting up Xray PAT credentials.");
        return new XrayClientServer(options.jira.url, new PATCredentials(env[ENV_JIRA_API_TOKEN]));
    } else if (ENV_JIRA_USERNAME in env && ENV_JIRA_PASSWORD in env && options.jira.url) {
        logInfo("Jira username and password found. Setting up Xray basic auth credentials.");
        return new XrayClientServer(
            options.jira.url,
            new BasicAuthCredentials(env[ENV_JIRA_USERNAME], env[ENV_JIRA_PASSWORD])
        );
    } else {
        throw new Error(
            "Failed to configure Xray uploader: no viable Xray configuration was found or the configuration you provided is not supported.\n" +
                "You can find all configurations currently supported at https://qytera-gmbh.github.io/projects/cypress-xray-plugin/section/configuration/authentication/"
        );
    }
}
export function initJiraClient(
    options: InternalOptions,
    env: Cypress.ObjectLike
): OneOf<[JiraClientServer, JiraClientCloud]> {
    if (!options.jira.url) {
        throw new Error(
            "Failed to configure Jira client: no Jira URL was provided.\n" +
                "Make sure Jira was configured correctly: https://qytera-gmbh.github.io/projects/cypress-xray-plugin/section/configuration/authentication/#jira"
        );
    }
    if (ENV_JIRA_API_TOKEN in env && ENV_JIRA_USERNAME in env) {
        // Jira Cloud authentication: username (Email) and token.
        logInfo(
            "Jira username and API token found. Setting up basic auth credentials for Jira Cloud."
        );
        return new JiraClientCloud(
            options.jira.url,
            new BasicAuthCredentials(env[ENV_JIRA_USERNAME], env[ENV_JIRA_API_TOKEN])
        );
    } else if (ENV_JIRA_API_TOKEN in env) {
        // Jira Server authentication: no username, only token.
        logInfo("Jira PAT found. Setting up PAT credentials for Jira Server.");
        return new JiraClientServer(options.jira.url, new PATCredentials(env[ENV_JIRA_API_TOKEN]));
    } else if (ENV_JIRA_USERNAME in env && ENV_JIRA_PASSWORD in env) {
        // Jira Server authentication: username and password.
        logInfo(
            "Jira username and password found. Setting up basic auth credentials for Jira Server."
        );
        return new JiraClientServer(
            options.jira.url,
            new BasicAuthCredentials(env[ENV_JIRA_USERNAME], env[ENV_JIRA_PASSWORD])
        );
    } else {
        throw new Error(
            "Failed to configure Jira client: no viable authentication method was configured.\n" +
                "You can find all configurations currently supported at https://qytera-gmbh.github.io/projects/cypress-xray-plugin/section/configuration/authentication/"
        );
    }
}<|MERGE_RESOLUTION|>--- conflicted
+++ resolved
@@ -47,112 +47,8 @@
 export function initOptions(env: Cypress.ObjectLike, options: Options): InternalOptions {
     return {
         jira: {
-<<<<<<< HEAD
-            attachVideos: options.jira?.attachVideos ?? false,
-            createTestIssues: options.jira?.createTestIssues ?? true,
-            projectKey: options.jira?.projectKey,
-            testExecutionIssueDescription: options.jira?.testExecutionIssueDescription,
-            testExecutionIssueKey: options.jira?.testExecutionIssueKey,
-            testExecutionIssueSummary: options.jira?.testExecutionIssueSummary,
-            testExecutionIssueType: options.jira?.testExecutionIssueType ?? "Test Execution",
-            testPlanIssueKey: options.jira?.testPlanIssueKey,
-            testPlanIssueType: options.jira?.testPlanIssueType ?? "Test Plan",
-            url: options.jira?.url,
-        },
-        plugin: {
-            debug: options.plugin?.debug ?? false,
-            enabled: options.plugin?.enabled ?? true,
-            normalizeScreenshotNames: options.plugin?.normalizeScreenshotNames ?? false,
-            overwriteIssueSummary: options.plugin?.overwriteIssueSummary ?? false,
-        },
-        xray: {
-            statusFailed: options.xray?.statusFailed,
-            statusPassed: options.xray?.statusPassed,
-            statusPending: options.xray?.statusPending,
-            statusSkipped: options.xray?.statusSkipped,
-            steps: {
-                maxLengthAction: options.xray?.steps?.maxLengthAction ?? 8000,
-                update: options.xray?.steps?.update ?? true,
-            },
-            testType: options.xray?.testType ?? "Manual",
-            uploadResults: options.xray?.uploadResults ?? true,
-            uploadScreenshots: options.xray?.uploadScreenshots ?? true,
-        },
-        cucumber: {
-            featureFileExtension: options.cucumber?.featureFileExtension,
-            downloadFeatures: options.cucumber?.downloadFeatures ?? false,
-            issues: {},
-            uploadFeatures: options.cucumber?.uploadFeatures ?? false,
-        },
-        openSSL: {
-            rootCAPath: options.openSSL?.rootCAPath,
-            secureOptions: options.openSSL?.secureOptions,
-        },
-    };
-}
-
-export function parseEnvironmentVariables(env: Cypress.ObjectLike): InternalOptions {
-    return {
-        jira: {
-            projectKey: parse(env, ENV_JIRA_PROJECT_KEY, asString),
-            attachVideos: parse(env, ENV_JIRA_ATTACH_VIDEOS, asBoolean),
-            createTestIssues: parse(env, ENV_JIRA_CREATE_TEST_ISSUES, asBoolean),
-            testExecutionIssueDescription: parse(
-                env,
-                ENV_JIRA_TEST_EXECUTION_ISSUE_DESCRIPTION,
-                asString
-            ),
-            testExecutionIssueKey: parse(env, ENV_JIRA_TEST_EXECUTION_ISSUE_KEY, asString),
-            testExecutionIssueSummary: parse(env, ENV_JIRA_TEST_EXECUTION_ISSUE_SUMMARY, asString),
-            testExecutionIssueType: parse(env, ENV_JIRA_TEST_EXECUTION_ISSUE_TYPE, asString),
-            testPlanIssueKey: parse(env, ENV_JIRA_TEST_PLAN_ISSUE_KEY, asString),
-            testPlanIssueType: parse(env, ENV_JIRA_TEST_PLAN_ISSUE_TYPE, asString),
-            url: parse(env, ENV_JIRA_URL, asString),
-        },
-        xray: {
-            statusFailed: parse(env, ENV_XRAY_STATUS_FAILED, asString),
-            statusPassed: parse(env, ENV_XRAY_STATUS_PASSED, asString),
-            statusPending: parse(env, ENV_XRAY_STATUS_PENDING, asString),
-            statusSkipped: parse(env, ENV_XRAY_STATUS_SKIPPED, asString),
-            steps: {
-                maxLengthAction: parse(env, ENV_XRAY_STEPS_MAX_LENGTH_ACTION, asInt),
-                update: parse(env, ENV_XRAY_STEPS_UPDATE, asBoolean),
-            },
-            testType: parse(env, ENV_XRAY_TEST_TYPE, asString),
-            uploadResults: parse(env, ENV_XRAY_UPLOAD_RESULTS, asBoolean),
-            uploadScreenshots: parse(env, ENV_XRAY_UPLOAD_SCREENSHOTS, asBoolean),
-        },
-        cucumber: {
-            featureFileExtension: parse(env, ENV_CUCUMBER_FEATURE_FILE_EXTENSION, asString),
-            downloadFeatures: parse(env, ENV_CUCUMBER_DOWNLOAD_FEATURES, asBoolean),
-            issues: {},
-            uploadFeatures: parse(env, ENV_CUCUMBER_UPLOAD_FEATURES, asBoolean),
-        },
-        plugin: {
-            enabled: parse(env, ENV_PLUGIN_ENABLED, asBoolean),
-            debug: parse(env, ENV_PLUGIN_DEBUG, asBoolean),
-            normalizeScreenshotNames: parse(env, ENV_PLUGIN_NORMALIZE_SCREENSHOT_NAMES, asBoolean),
-            overwriteIssueSummary: parse(env, ENV_PLUGIN_OVERWRITE_ISSUE_SUMMARY, asBoolean),
-        },
-        openSSL: {
-            rootCAPath: parse(env, ENV_OPENSSL_ROOT_CA_PATH, asString),
-            secureOptions: parse(env, ENV_OPENSSL_SECURE_OPTIONS, asInt),
-        },
-    };
-}
-
-export function mergeOptions(
-    configOptions: InternalOptions,
-    envOptions: InternalOptions
-): InternalOptions {
-    return {
-        jira: {
-            projectKey: envOptions.jira.projectKey ?? configOptions.jira.projectKey,
-            attachVideos: envOptions.jira.attachVideos ?? configOptions.jira.attachVideos,
-=======
             attachVideos:
                 parse(env, ENV_JIRA_ATTACH_VIDEOS, asBoolean) ?? options.jira.attachVideos ?? false,
->>>>>>> f7fd48c1
             createTestIssues:
                 parse(env, ENV_JIRA_CREATE_TEST_ISSUES, asBoolean) ??
                 options.jira.createTestIssues ??
@@ -165,21 +61,18 @@
                 parse(env, ENV_JIRA_TEST_EXECUTION_ISSUE_KEY, asString) ??
                 options.jira.testExecutionIssueKey,
             testExecutionIssueSummary:
-<<<<<<< HEAD
-                envOptions.jira.testExecutionIssueSummary ??
-                configOptions.jira.testExecutionIssueSummary,
-            testExecutionIssueType:
-                envOptions.jira.testExecutionIssueType ?? configOptions.jira.testExecutionIssueType,
-            testPlanIssueKey:
-                envOptions.jira.testPlanIssueKey ?? configOptions.jira.testPlanIssueKey,
-            testPlanIssueType:
-                envOptions.jira.testPlanIssueType ?? configOptions.jira.testPlanIssueType,
-            url: envOptions.jira.url ?? configOptions.jira.url,
-=======
                 parse(env, ENV_JIRA_TEST_EXECUTION_ISSUE_SUMMARY, asString) ??
                 options.jira.testExecutionIssueSummary,
+            testExecutionIssueType:
+                parse(env, ENV_JIRA_TEST_EXECUTION_ISSUE_TYPE, asString) ??
+                options.jira.testExecutionIssueType ??
+                "Test Execution",
             testPlanIssueKey:
                 parse(env, ENV_JIRA_TEST_PLAN_ISSUE_KEY, asString) ?? options.jira.testPlanIssueKey,
+            testPlanIssueType:
+                parse(env, ENV_JIRA_TEST_PLAN_ISSUE_TYPE, asString) ??
+                options.jira.testPlanIssueType ??
+                "Test Plan",
             url: parse(env, ENV_JIRA_URL, asString) ?? options.jira.url,
         },
         plugin: {
@@ -197,7 +90,6 @@
                 parse(env, ENV_PLUGIN_OVERWRITE_ISSUE_SUMMARY, asBoolean) ??
                 options.plugin?.overwriteIssueSummary ??
                 false,
->>>>>>> f7fd48c1
         },
         xray: {
             statusFailed:
@@ -252,7 +144,7 @@
     };
 }
 
-export function verifyContext(options: InternalOptions) {
+export function verifyOptions(options: InternalOptions) {
     verifyJiraProjectKey(options.jira.projectKey);
     verifyJiraTestExecutionIssueKey(options.jira.projectKey, options.jira.testExecutionIssueKey);
     verifyJiraTestPlanIssueKey(options.jira.projectKey, options.jira.testPlanIssueKey);
