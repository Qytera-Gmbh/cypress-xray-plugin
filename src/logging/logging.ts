--- conflicted
+++ resolved
@@ -12,19 +12,8 @@
 const VARIANTS = [INFO, ERROR, SUCCESS, WARNING, DEBUG];
 const MAX_PREFIX_LENGTH = Math.max(...VARIANTS.map((s) => s.length));
 
-<<<<<<< HEAD
-let debugEnabled = true;
-
 export interface LoggingOptions {
-    debug: boolean;
-}
-
-export function initLogging(options: LoggingOptions) {
-    debugEnabled = options.debug;
-}
-
-=======
-export interface LoggingOptions {
+    debug?: boolean;
     logDirectory: string;
 }
 
@@ -33,7 +22,6 @@
 export function initLogging(options: LoggingOptions) {
     loggingOptions = options;
 }
->>>>>>> f7fd48c1
 function prefix(type: string): string {
     return chalk.white(`| Cypress Xray Plugin | ${type.padEnd(MAX_PREFIX_LENGTH, " ")} |`);
 }
@@ -54,14 +42,10 @@
     console.warn(prefix(WARNING), chalk.yellow(text.join(" ")));
 };
 
-<<<<<<< HEAD
-export function logDebug(...text: string[]) {
-    if (debugEnabled) {
+export const logDebug = (...text: string[]) => {
+    if (loggingOptions.debug) {
         console.warn(prefix(DEBUG), chalk.cyan(text.join(" ")));
     }
-=======
-export const logDebug = (...text: string[]) => {
-    console.warn(prefix(DEBUG), chalk.cyan(text.join(" ")));
 };
 
 /**
@@ -105,6 +89,5 @@
     fs.mkdirSync(logDirectoryPath, { recursive: true });
     errorFileName = path.resolve(logDirectoryPath, errorFileName);
     fs.writeFileSync(errorFileName, errorData);
-    logError(`Complete error logs have been written to "${errorFileName}"`);
->>>>>>> f7fd48c1
+    logError(`Complete error logs have been written to: ${errorFileName}`);
 }