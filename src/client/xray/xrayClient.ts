import { AxiosResponse } from "axios";
import FormData from "form-data";
import fs from "fs";
import {
    BasicAuthCredentials,
    JWTCredentials,
    PATCredentials,
} from "../../authentication/credentials";
<<<<<<< HEAD
import { Requests } from "../../https/requests";
import { logError, logInfo, logSuccess, logWarning } from "../../logging/logging";
=======
import { logError, logWarning, writeErrorFile } from "../../logging/logging";
>>>>>>> f7fd48c1
import { OneOf } from "../../types/util";
import {
    XrayTestExecutionResultsCloud,
    XrayTestExecutionResultsServer,
} from "../../types/xray/importTestExecutionResults";
import { CucumberMultipart } from "../../types/xray/requests/importExecutionCucumberMultipart";
import { ExportCucumberTestsResponse } from "../../types/xray/responses/exportFeature";
import { Client } from "../client";

/**
 * An abstract Xray client class for communicating with Xray instances.
 */
export abstract class XrayClient<
    ImportFeatureResponseType,
    ImportExecutionResponseType,
    CucumberMultipartInfoType
> extends Client<BasicAuthCredentials | PATCredentials | JWTCredentials> {
    /**
     * Uploads test results to the Xray instance.
     *
     * @param results the test results as provided by Cypress
     * @returns the key of the test execution issue, `null` if the upload was skipped or `undefined`
     * in case of errors
     * @see https://docs.getxray.app/display/XRAYCLOUD/Import+Execution+Results+-+REST+v2
     */
    public async importExecution<
        R extends OneOf<[XrayTestExecutionResultsServer, XrayTestExecutionResultsCloud]>
    >(execution: R): Promise<string | null | undefined> {
        try {
            if (!execution.tests || execution.tests.length === 0) {
                logWarning("No tests linked to Xray were executed. Skipping upload.");
                return null;
            }
            const authenticationHeader = await this.credentials.getAuthenticationHeader(
                `${this.apiBaseURL}/authenticate`
            );
            logInfo("Importing execution...");
            const progressInterval = this.startResponseInterval(this.apiBaseURL);
            try {
                const response: AxiosResponse<ImportExecutionResponseType> = await Requests.post(
                    this.getUrlImportExecution(),
                    execution,
                    {
                        headers: {
                            ...authenticationHeader,
                        },
                    }
                );
                const key = this.handleResponseImportExecution(response.data);
                logSuccess(`Successfully uploaded test execution results to ${key}.`);
                return key;
            } finally {
                clearInterval(progressInterval);
            }
        } catch (error: unknown) {
<<<<<<< HEAD
            logError(`Failed to import execution: "${error}"`);
            this.writeErrorFile(error, "importExecution");
=======
            logError(`Failed to upload results to Xray: "${error}"`);
            writeErrorFile(error, "importExecutionResultsError");
>>>>>>> f7fd48c1
        }
    }

    /**
     * Returns the endpoint to use for importing test execution results.
     *
     * @returns the URL
     */
    public abstract getUrlImportExecution(): string;

    /**
     * Returns the test execution key from the import execution response.
     *
     * @param response the import execution response
     * @returns the test execution issue key
     */
    public abstract handleResponseImportExecution(response: ImportExecutionResponseType): string;

    /**
     * Downloads feature (file) specifications from corresponding Xray issues.
     *
     * @param keys a list of issue keys
     * @param filter an integer that represents the filter ID
     * @returns the response of the Xray instance
     * @see https://docs.getxray.app/display/XRAYCLOUD/Exporting+Cucumber+Tests+-+REST+v2
     */
    public async exportCucumber(
        keys?: string[],
        filter?: number
    ): Promise<ExportCucumberTestsResponse> {
        try {
            const authenticationHeader = await this.credentials.getAuthenticationHeader(
                `${this.apiBaseURL}/authenticate`
            );
            logInfo("Exporting Cucumber tests...");
            const progressInterval = this.startResponseInterval(this.apiBaseURL);
            try {
                const response = await Requests.get(this.getUrlExportCucumber(keys, filter), {
                    headers: {
                        ...authenticationHeader,
                    },
                });
                // Extract filename from response.
                const contentDisposition = response.headers["Content-Disposition"];
                const filenameStart = contentDisposition.indexOf('"');
                const filenameEnd = contentDisposition.lastIndexOf('"');
                const filename = contentDisposition.substring(filenameStart, filenameEnd);
                fs.writeFile(filename, response.data, (error: NodeJS.ErrnoException | null) => {
                    throw new Error(`Failed to export cucumber feature files: "${error}"`);
                });
            } finally {
                clearInterval(progressInterval);
            }
        } catch (error: unknown) {
<<<<<<< HEAD
            logError(`Failed to export Cucumber tests: "${error}"`);
            this.writeErrorFile(error, "exportCucumber");
=======
            logError(`Failed to export cucumber feature files: "${error}"`);
            writeErrorFile(error, "exportCucumberTestsError");
>>>>>>> f7fd48c1
        }
        throw new Error("Method not implemented.");
    }

    /**
     * Returns the endpoint to use for exporting Cucumber feature files.
     *
     * @param keys a list of issue keys
     * @param filter an integer that represents the filter ID
     * @returns the URL
     */
    public abstract getUrlExportCucumber(issueKeys?: string[], filter?: number): string;

    /**
     * Uploads (zipped) feature file(s) to corresponding Xray issues.
     *
     * @param file the (zipped) Cucumber feature file(s)
     * @param projectKey key of the project where the tests and pre-conditions are going to be created
     * @param projectId id of the project where the tests and pre-conditions are going to be created
     * @param source a name designating the source of the features being imported (e.g. the source project name)
     * @see https://docs.getxray.app/display/XRAY/Importing+Cucumber+Tests+-+REST
     * @see https://docs.getxray.app/display/XRAYCLOUD/Importing+Cucumber+Tests+-+REST+v2
     */
    public async importFeature(
        file: string,
        projectKey?: string,
        projectId?: string,
        source?: string
    ): Promise<void> {
        try {
            const authenticationHeader = await this.credentials.getAuthenticationHeader(
                `${this.apiBaseURL}/authenticate`
            );
            logInfo("Importing Cucumber tests...");
            const progressInterval = this.startResponseInterval(this.apiBaseURL);
            try {
                const fileContent = fs.createReadStream(file);
                const form = new FormData();
                form.append("file", fileContent);

                const response: AxiosResponse<ImportFeatureResponseType> = await Requests.post(
                    this.getUrlImportFeature(projectKey, projectId, source),
                    form,
                    {
                        headers: {
                            ...authenticationHeader,
                            ...form.getHeaders(),
                        },
                    }
                );
                this.handleResponseImportFeature(response.data);
            } finally {
                clearInterval(progressInterval);
            }
        } catch (error: unknown) {
            logError(`Failed to import cucumber feature files: "${error}"`);
<<<<<<< HEAD
            this.writeErrorFile(error, "importFeature");
=======
            writeErrorFile(error, "importCucumberTestsError");
>>>>>>> f7fd48c1
        }
    }

    /**
     * Returns the endpoint to use for importing Cucumber feature files.
     *
     * @param projectKey key of the project where the tests and pre-conditions are going to be created
     * @param projectId id of the project where the tests and pre-conditions are going to be created
     * @param source a name designating the source of the features being imported (e.g. the source project name)
     * @returns the URL
     */
    public abstract getUrlImportFeature(
        projectKey?: string,
        projectId?: string,
        source?: string
    ): string;

    /**
     * This method is called when a feature file was successfully imported to Xray.
     *
     * @param response the import feature response
     */
    public abstract handleResponseImportFeature(response: ImportFeatureResponseType): void;

    /**
     * Uploads Cucumber test results to the Xray instance.
     *
     * @param results the test results as provided by the `cypress-cucumber-preprocessor`
     * @returns the key of the test execution issue, `null` if the upload was skipped or `undefined`
     * in case of errors
     * @see https://docs.getxray.app/display/XRAY/Import+Execution+Results+-+REST#ImportExecutionResultsREST-CucumberJSONresultsMultipart
     * @see https://docs.getxray.app/display/XRAYCLOUD/Import+Execution+Results+-+REST+v2
     */
    public async importExecutionCucumberMultipart(
        cucumberJson: CucumberMultipart,
        cucumberInfo: CucumberMultipartInfoType
    ): Promise<string | null | undefined> {
        try {
            if (cucumberJson.length === 0) {
                logWarning("No Cucumber tests were executed. Skipping upload.");
                return null;
            }
            const formData = new FormData();
            const resultString = JSON.stringify(cucumberJson);
            const infoString = JSON.stringify(cucumberInfo);
            formData.append("results", resultString, {
                filename: "results.json",
            });
            formData.append("info", infoString, {
                filename: "info.json",
            });
            const authenticationHeader = await this.credentials.getAuthenticationHeader(
                `${this.apiBaseURL}/authenticate`
            );
            logInfo("Importing execution (Cucumber)...");
            const progressInterval = this.startResponseInterval(this.apiBaseURL);
            try {
                const response: AxiosResponse<ImportExecutionResponseType> = await Requests.post(
                    this.getUrlImportExecutionCucumberMultipart(),
                    formData,
                    {
                        headers: {
                            ...authenticationHeader,
                            ...formData.getHeaders(),
                        },
                    }
                );
                const key = this.handleResponseImportExecutionCucumberMultipart(response.data);
                logSuccess(`Successfully uploaded Cucumber test execution results to ${key}.`);
                return key;
            } finally {
                clearInterval(progressInterval);
            }
        } catch (error: unknown) {
            logError(`Failed to import Cucumber execution: "${error}"`);
            this.writeErrorFile(error, "importExecutionCucumberMultipart");
        }
    }

    /**
     * Returns the endpoint to use for importing Cucumber multipart execution results.
     *
     * @returns the URL
     */
    public abstract getUrlImportExecutionCucumberMultipart(): string;

    /**
     * Returns the test execution key from the Cucumber multipart import execution response.
     *
     * @param response the import execution response
     * @returns the test execution issue key
     */
    public abstract handleResponseImportExecutionCucumberMultipart(
        response: ImportExecutionResponseType
    ): string;
}<|MERGE_RESOLUTION|>--- conflicted
+++ resolved
@@ -6,12 +6,8 @@
     JWTCredentials,
     PATCredentials,
 } from "../../authentication/credentials";
-<<<<<<< HEAD
 import { Requests } from "../../https/requests";
-import { logError, logInfo, logSuccess, logWarning } from "../../logging/logging";
-=======
-import { logError, logWarning, writeErrorFile } from "../../logging/logging";
->>>>>>> f7fd48c1
+import { logError, logInfo, logSuccess, logWarning, writeErrorFile } from "../../logging/logging";
 import { OneOf } from "../../types/util";
 import {
     XrayTestExecutionResultsCloud,
@@ -67,13 +63,8 @@
                 clearInterval(progressInterval);
             }
         } catch (error: unknown) {
-<<<<<<< HEAD
-            logError(`Failed to import execution: "${error}"`);
-            this.writeErrorFile(error, "importExecution");
-=======
-            logError(`Failed to upload results to Xray: "${error}"`);
-            writeErrorFile(error, "importExecutionResultsError");
->>>>>>> f7fd48c1
+            logError(`Failed to import execution: ${error}`);
+            writeErrorFile(error, "importExecutionError");
         }
     }
 
@@ -128,13 +119,8 @@
                 clearInterval(progressInterval);
             }
         } catch (error: unknown) {
-<<<<<<< HEAD
-            logError(`Failed to export Cucumber tests: "${error}"`);
-            this.writeErrorFile(error, "exportCucumber");
-=======
-            logError(`Failed to export cucumber feature files: "${error}"`);
-            writeErrorFile(error, "exportCucumberTestsError");
->>>>>>> f7fd48c1
+            logError(`Failed to export Cucumber tests: ${error}`);
+            writeErrorFile(error, "exportCucumberError");
         }
         throw new Error("Method not implemented.");
     }
@@ -190,12 +176,8 @@
                 clearInterval(progressInterval);
             }
         } catch (error: unknown) {
-            logError(`Failed to import cucumber feature files: "${error}"`);
-<<<<<<< HEAD
-            this.writeErrorFile(error, "importFeature");
-=======
-            writeErrorFile(error, "importCucumberTestsError");
->>>>>>> f7fd48c1
+            logError(`Failed to import cucumber feature files: ${error}`);
+            writeErrorFile(error, "importFeatureError");
         }
     }
 
@@ -270,8 +252,8 @@
                 clearInterval(progressInterval);
             }
         } catch (error: unknown) {
-            logError(`Failed to import Cucumber execution: "${error}"`);
-            this.writeErrorFile(error, "importExecutionCucumberMultipart");
+            logError(`Failed to import Cucumber execution: ${error}`);
+            writeErrorFile(error, "importExecutionCucumberMultipartError");
         }
     }
 
