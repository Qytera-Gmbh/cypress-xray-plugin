--- conflicted
+++ resolved
@@ -15,13 +15,8 @@
 } from "../../types/xray/responses/import-feature";
 import { dedent } from "../../util/dedent";
 import { LOG, Level } from "../../util/logging";
-<<<<<<< HEAD
 import type { JwtCredentials } from "../authentication/credentials";
-import type { AxiosRestClient } from "../https/requests";
-=======
-import { JwtCredentials } from "../authentication/credentials";
-import { AxiosRestClient } from "../https/https";
->>>>>>> d7297db5
+import type { AxiosRestClient } from "../https/https";
 import { loggedRequest } from "../util";
 import { AbstractXrayClient } from "./xray-client";
 
