import { AxiosError, AxiosHeaders, HttpStatusCode } from "axios";
import chai, { expect } from "chai";
import chaiAsPromised from "chai-as-promised";
import fs from "fs";
import path from "path";
import type { SinonStubbedInstance } from "sinon";
import { getMockedJwtCredentials, getMockedLogger, getMockedRestClient } from "../../../test/mocks";
import type { XrayTestExecutionResults } from "../../types/xray/import-test-execution-results";
import type { CucumberMultipartFeature } from "../../types/xray/requests/import-execution-cucumber-multipart";
import type {
    MultipartInfo,
    MultipartInfoCloud,
} from "../../types/xray/requests/import-execution-multipart-info";
import type { GetTestsResponse } from "../../types/xray/responses/graphql/get-tests";
import { dedent } from "../../util/dedent";
import { Level } from "../../util/logging";
<<<<<<< HEAD
import type { AxiosRestClient } from "../https/requests";
=======
import { AxiosRestClient } from "../https/https";
>>>>>>> d7297db5
import { XrayClientCloud } from "./xray-client-cloud";

chai.use(chaiAsPromised);

describe(path.relative(process.cwd(), __filename), () => {
    describe(XrayClientCloud.name, () => {
        let client: XrayClientCloud;
        let restClient: SinonStubbedInstance<AxiosRestClient>;

        beforeEach(() => {
            const credentials = getMockedJwtCredentials();
            credentials.getAuthorizationHeader.resolves({ ["Authorization"]: "ey12345" });
            restClient = getMockedRestClient();
            client = new XrayClientCloud(credentials, restClient);
        });

        describe("import execution", () => {
            it("calls the correct endpoint", async () => {
                getMockedLogger();
                restClient.post.onFirstCall().resolves({
                    config: { headers: new AxiosHeaders() },
                    data: {
                        id: "12345",
                        key: "CYP-123",
                        self: "http://www.example.org/jira/rest/api/2/issue/12345",
                    },
                    headers: {},
                    status: HttpStatusCode.Ok,
                    statusText: HttpStatusCode[HttpStatusCode.Ok],
                });
                await client.importExecution({
                    info: {
                        description: "Cypress version: 11.1.0 Browser: electron (106.0.5249.51)",
                        finishDate: "2022-11-28T17:41:19Z",
                        project: "CYP",
                        startDate: "2022-11-28T17:41:12Z",
                        summary: "Test Execution Here",
                    },
                    testExecutionKey: "CYP-42",
                    tests: [
                        {
                            finish: "2022-11-28T17:41:15Z",
                            start: "2022-11-28T17:41:15Z",
                            status: "PASSED",
                        },
                        {
                            finish: "2022-11-28T17:41:15Z",
                            start: "2022-11-28T17:41:15Z",
                            status: "PASSED",
                        },
                        {
                            finish: "2022-11-28T17:41:19Z",
                            start: "2022-11-28T17:41:15Z",
                            status: "FAILED",
                        },
                    ],
                });
                expect(restClient.post).to.have.been.calledOnceWith(
                    "https://xray.cloud.getxray.app/api/v2/import/execution"
                );
            });

            it("should handle successful responses", async () => {
                getMockedLogger();
                restClient.post.onFirstCall().resolves({
                    config: { headers: new AxiosHeaders() },
                    data: {
                        id: "12345",
                        key: "CYP-123",
                        self: "http://www.example.org/jira/rest/api/2/issue/12345",
                    },
                    headers: {},
                    status: HttpStatusCode.Ok,
                    statusText: HttpStatusCode[HttpStatusCode.Ok],
                });
                const response = await client.importExecution({
                    info: {
                        description: "Cypress version: 11.1.0 Browser: electron (106.0.5249.51)",
                        finishDate: "2022-11-28T17:41:19Z",
                        project: "CYP",
                        startDate: "2022-11-28T17:41:12Z",
                        summary: "Test Execution Here",
                    },
                    testExecutionKey: "CYP-42",
                    tests: [
                        {
                            finish: "2022-11-28T17:41:15Z",
                            start: "2022-11-28T17:41:15Z",
                            status: "PASSED",
                        },
                        {
                            finish: "2022-11-28T17:41:15Z",
                            start: "2022-11-28T17:41:15Z",
                            status: "PASSED",
                        },
                        {
                            finish: "2022-11-28T17:41:19Z",
                            start: "2022-11-28T17:41:15Z",
                            status: "FAILED",
                        },
                    ],
                });
                expect(response).to.eq("CYP-123");
            });

            it("handles bad responses", async () => {
                const logger = getMockedLogger({ allowUnstubbedCalls: true });
                const error = new AxiosError(
                    "Request failed with status code 400",
                    "400",
                    { headers: new AxiosHeaders() },
                    null,
                    {
                        config: { headers: new AxiosHeaders() },
                        data: {
                            error: "Must provide a project key",
                        },
                        headers: {},
                        status: 400,
                        statusText: "Bad Request",
                    }
                );
                restClient.post.onFirstCall().rejects(error);
                await expect(
                    client.importExecution({
                        info: {
                            description:
                                "Cypress version: 11.1.0 Browser: electron (106.0.5249.51)",
                            finishDate: "2022-11-28T17:41:19Z",
                            startDate: "2022-11-28T17:41:12Z",
                            summary: "Test Execution Here",
                        },
                        testExecutionKey: "CYP-42",
                        tests: [
                            {
                                finish: "2022-11-28T17:41:15Z",
                                start: "2022-11-28T17:41:15Z",
                                status: "PASSED",
                            },
                        ],
                    })
                ).to.eventually.be.rejectedWith("Failed to import Cypress results");
                expect(logger.message).to.have.been.calledWithExactly(
                    Level.ERROR,
                    "Failed to import Cypress results: Request failed with status code 400"
                );
                expect(logger.logErrorToFile).to.have.been.calledOnceWithExactly(
                    error,
                    "importExecutionError"
                );
            });
        });

        describe("import execution multipart", () => {
            it("calls the correct endpoint", async () => {
                getMockedLogger();
                restClient.post.onFirstCall().resolves({
                    config: { headers: new AxiosHeaders() },
                    data: {
                        id: "12345",
                        key: "CYP-123",
                        self: "http://www.example.org/jira/rest/api/2/issue/12345",
                    },
                    headers: {},
                    status: HttpStatusCode.Ok,
                    statusText: HttpStatusCode[HttpStatusCode.Ok],
                });
                await client.importExecutionMultipart(
                    JSON.parse(
                        fs.readFileSync(
                            "./test/resources/fixtures/xray/requests/importExecutionMultipartResultsCloud.json",
                            "utf-8"
                        )
                    ) as XrayTestExecutionResults,
                    JSON.parse(
                        fs.readFileSync(
                            "./test/resources/fixtures/xray/requests/importExecutionMultipartInfoCloud.json",
                            "utf-8"
                        )
                    ) as MultipartInfoCloud
                );
                expect(restClient.post).to.have.been.calledOnceWith(
                    "https://xray.cloud.getxray.app/api/v2/import/execution/multipart"
                );
            });

            it("handles successful responses", async () => {
                getMockedLogger();
                restClient.post.onFirstCall().resolves({
                    config: { headers: new AxiosHeaders() },
                    data: {
                        id: "12345",
                        key: "CYP-123",
                        self: "http://www.example.org/jira/rest/api/2/issue/12345",
                    },
                    headers: {},
                    status: HttpStatusCode.Ok,
                    statusText: HttpStatusCode[HttpStatusCode.Ok],
                });
                const response = await client.importExecutionMultipart(
                    JSON.parse(
                        fs.readFileSync(
                            "./test/resources/fixtures/xray/requests/importExecutionMultipartResultsCloud.json",
                            "utf-8"
                        )
                    ) as XrayTestExecutionResults,
                    JSON.parse(
                        fs.readFileSync(
                            "./test/resources/fixtures/xray/requests/importExecutionMultipartInfoCloud.json",
                            "utf-8"
                        )
                    ) as MultipartInfoCloud
                );
                expect(response).to.eq("CYP-123");
            });

            it("handles bad responses", async () => {
                const logger = getMockedLogger({ allowUnstubbedCalls: true });
                const error = new AxiosError(
                    "Request failed with status code 400",
                    "400",
                    { headers: new AxiosHeaders() },
                    null,
                    {
                        config: { headers: new AxiosHeaders() },
                        data: {
                            error: "Error assembling issue data: project is required",
                        },
                        headers: {},
                        status: 400,
                        statusText: "Bad Request",
                    }
                );
                restClient.post.onFirstCall().rejects(error);
                await expect(
                    client.importExecutionMultipart(
                        JSON.parse(
                            fs.readFileSync(
                                "./test/resources/fixtures/xray/requests/importExecutionMultipartResultsCloud.json",
                                "utf-8"
                            )
                        ) as XrayTestExecutionResults,
                        JSON.parse(
                            fs.readFileSync(
                                "./test/resources/fixtures/xray/requests/importExecutionMultipartInfoCloud.json",
                                "utf-8"
                            )
                        ) as MultipartInfoCloud
                    )
                ).to.eventually.be.rejectedWith("Failed to import Cypress results");
                expect(logger.message).to.have.been.calledWithExactly(
                    Level.ERROR,
                    "Failed to import Cypress results: Request failed with status code 400"
                );
                expect(logger.logErrorToFile).to.have.been.calledOnceWithExactly(
                    error,
                    "importExecutionMultipartError"
                );
            });
        });

        describe("import execution cucumber multipart", () => {
            it("calls the correct endpoint", async () => {
                getMockedLogger();
                restClient.post.onFirstCall().resolves({
                    config: { headers: new AxiosHeaders() },
                    data: {
                        id: "12345",
                        key: "CYP-123",
                        self: "http://www.example.org/jira/rest/api/2/issue/12345",
                    },
                    headers: {},
                    status: HttpStatusCode.Ok,
                    statusText: HttpStatusCode[HttpStatusCode.Ok],
                });
                await client.importExecutionCucumberMultipart(
                    JSON.parse(
                        fs.readFileSync(
                            "./test/resources/fixtures/xray/requests/importExecutionCucumberMultipartCloud.json",
                            "utf-8"
                        )
                    ) as CucumberMultipartFeature[],
                    JSON.parse(
                        fs.readFileSync(
                            "./test/resources/fixtures/xray/requests/importExecutionCucumberMultipartInfoCloud.json",
                            "utf-8"
                        )
                    ) as MultipartInfo
                );
                expect(restClient.post).to.have.been.calledOnceWith(
                    "https://xray.cloud.getxray.app/api/v2/import/execution/cucumber/multipart"
                );
            });

            it("should handle successful responses", async () => {
                getMockedLogger();
                restClient.post.onFirstCall().resolves({
                    config: { headers: new AxiosHeaders() },
                    data: {
                        id: "12345",
                        key: "CYP-123",
                        self: "http://www.example.org/jira/rest/api/2/issue/12345",
                    },
                    headers: {},
                    status: HttpStatusCode.Ok,
                    statusText: HttpStatusCode[HttpStatusCode.Ok],
                });
                const response = await client.importExecutionCucumberMultipart(
                    JSON.parse(
                        fs.readFileSync(
                            "./test/resources/fixtures/xray/requests/importExecutionCucumberMultipartCloud.json",
                            "utf-8"
                        )
                    ) as CucumberMultipartFeature[],
                    JSON.parse(
                        fs.readFileSync(
                            "./test/resources/fixtures/xray/requests/importExecutionCucumberMultipartInfoCloud.json",
                            "utf-8"
                        )
                    ) as MultipartInfo
                );
                expect(response).to.eq("CYP-123");
            });

            it("handles bad responses", async () => {
                const logger = getMockedLogger({ allowUnstubbedCalls: true });
                const error = new AxiosError(
                    "Request failed with status code 400",
                    "400",
                    { headers: new AxiosHeaders() },
                    null,
                    {
                        config: { headers: new AxiosHeaders() },
                        data: {
                            error: "There are no valid tests imported", // sic
                        },
                        headers: {},
                        status: 400,
                        statusText: "Bad Request",
                    }
                );
                restClient.post.onFirstCall().rejects(error);
                await expect(
                    client.importExecutionCucumberMultipart(
                        JSON.parse(
                            fs.readFileSync(
                                "./test/resources/fixtures/xray/requests/importExecutionCucumberMultipartCloud.json",
                                "utf-8"
                            )
                        ) as CucumberMultipartFeature[],
                        JSON.parse(
                            fs.readFileSync(
                                "./test/resources/fixtures/xray/requests/importExecutionCucumberMultipartInfoCloud.json",
                                "utf-8"
                            )
                        ) as MultipartInfo
                    )
                ).to.eventually.be.rejectedWith("Failed to import Cucumber results");
                expect(logger.message).to.have.been.calledWithExactly(
                    Level.ERROR,
                    "Failed to import Cucumber results: Request failed with status code 400"
                );
                expect(logger.logErrorToFile).to.have.been.calledOnceWithExactly(
                    error,
                    "importExecutionCucumberMultipartError"
                );
            });
        });

        describe("import feature", () => {
            it("calls the correct endpoint", async () => {
                restClient.post.onFirstCall().resolves({
                    config: { headers: new AxiosHeaders() },
                    data: {
                        errors: [],
                        updatedOrCreatedPreconditions: [
                            {
                                id: "12345",
                                key: "CYP-222",
                                self: "https://devxray3.atlassian.net/rest/api/2/issue/12345",
                            },
                        ],
                        updatedOrCreatedTests: [
                            {
                                id: "32495",
                                key: "CYP-333",
                                self: "https://devxray3.atlassian.net/rest/api/2/issue/32495",
                            },
                            {
                                id: "32493",
                                key: "CYP-555",
                                self: "https://devxray3.atlassian.net/rest/api/2/issue/32493",
                            },
                        ],
                    },
                    headers: {},
                    status: HttpStatusCode.Ok,
                    statusText: HttpStatusCode[HttpStatusCode.Ok],
                });
                await client.importFeature(
                    "./test/resources/features/taggedPrefixCorrect.feature",
                    { projectKey: "CYP" }
                );
                expect(restClient.post).to.have.been.calledOnceWith(
                    "https://xray.cloud.getxray.app/api/v2/import/feature?projectKey=CYP"
                );
            });

            it("handles successful responses", async () => {
                restClient.post.onFirstCall().resolves({
                    config: { headers: new AxiosHeaders() },
                    data: {
                        errors: [],
                        updatedOrCreatedPreconditions: [
                            {
                                id: "12345",
                                key: "CYP-222",
                                self: "https://devxray3.atlassian.net/rest/api/2/issue/12345",
                            },
                        ],
                        updatedOrCreatedTests: [
                            {
                                id: "32495",
                                key: "CYP-333",
                                self: "https://devxray3.atlassian.net/rest/api/2/issue/32495",
                            },
                            {
                                id: "32493",
                                key: "CYP-555",
                                self: "https://devxray3.atlassian.net/rest/api/2/issue/32493",
                            },
                        ],
                    },
                    headers: {},
                    status: HttpStatusCode.Ok,
                    statusText: HttpStatusCode[HttpStatusCode.Ok],
                });
                const response = await client.importFeature(
                    "./test/resources/features/taggedPrefixCorrect.feature",
                    { projectKey: "CYP" }
                );
                expect(response).to.deep.eq({
                    errors: [],
                    updatedOrCreatedIssues: ["CYP-333", "CYP-555", "CYP-222"],
                });
            });

            it("handles responses with errors", async () => {
                const logger = getMockedLogger({ allowUnstubbedCalls: true });
                restClient.post
                    .withArgs(
                        "https://xray.cloud.getxray.app/api/v2/import/feature?projectId=abcdef1234"
                    )
                    .onFirstCall()
                    .resolves({
                        config: { headers: new AxiosHeaders() },
                        data: {
                            errors: [
                                "Error in file taggedPrefixCorrect.feature: Precondition with key CYP-222 was not found!",
                                "Error in file taggedPrefixCorrect.feature: Test with key CYP-333 was not found!",
                            ],
                            updatedOrCreatedPreconditions: [],
                            updatedOrCreatedTests: [
                                {
                                    id: "32493",
                                    key: "CYP-555",
                                    self: "https://devxray3.atlassian.net/rest/api/2/issue/32493",
                                },
                            ],
                        },
                        headers: {},
                        status: HttpStatusCode.Ok,
                        statusText: HttpStatusCode[HttpStatusCode.Ok],
                    });
                const response = await client.importFeature(
                    "./test/resources/features/taggedPrefixCorrect.feature",
                    { projectId: "abcdef1234" }
                );
                expect(response).to.deep.eq({
                    errors: [
                        "Error in file taggedPrefixCorrect.feature: Precondition with key CYP-222 was not found!",
                        "Error in file taggedPrefixCorrect.feature: Test with key CYP-333 was not found!",
                    ],
                    updatedOrCreatedIssues: ["CYP-555"],
                });
                expect(logger.message).to.have.been.calledWithExactly(
                    Level.DEBUG,
                    dedent(`
                        Encountered some errors during feature file import:
                        - Error in file taggedPrefixCorrect.feature: Precondition with key CYP-222 was not found!
                        - Error in file taggedPrefixCorrect.feature: Test with key CYP-333 was not found!
                    `)
                );
            });

            it("handles responses without any updated issues", async () => {
                const logger = getMockedLogger({ allowUnstubbedCalls: true });
                restClient.post
                    .withArgs("https://xray.cloud.getxray.app/api/v2/import/feature?source=CYP")
                    .onFirstCall()
                    .resolves({
                        config: { headers: new AxiosHeaders() },
                        data: {
                            errors: [
                                "Error in file taggedPrefixCorrect.feature: Precondition with key CYP-222 was not found!",
                                "Error in file taggedPrefixCorrect.feature: Test with key CYP-333 was not found!",
                                "Error in file taggedPrefixCorrect.feature: Test with key CYP-555 was not found!",
                            ],
                            updatedOrCreatedPreconditions: [],
                            updatedOrCreatedTests: [],
                        },
                        headers: {},
                        status: HttpStatusCode.Ok,
                        statusText: HttpStatusCode[HttpStatusCode.Ok],
                    });
                const response = await client.importFeature(
                    "./test/resources/features/taggedPrefixCorrect.feature",
                    { source: "CYP" }
                );
                expect(response).to.deep.eq({
                    errors: [
                        "Error in file taggedPrefixCorrect.feature: Precondition with key CYP-222 was not found!",
                        "Error in file taggedPrefixCorrect.feature: Test with key CYP-333 was not found!",
                        "Error in file taggedPrefixCorrect.feature: Test with key CYP-555 was not found!",
                    ],
                    updatedOrCreatedIssues: [],
                });
                expect(logger.message).to.have.been.calledWithExactly(
                    Level.DEBUG,
                    dedent(`
                        Encountered some errors during feature file import:
                        - Error in file taggedPrefixCorrect.feature: Precondition with key CYP-222 was not found!
                        - Error in file taggedPrefixCorrect.feature: Test with key CYP-333 was not found!
                        - Error in file taggedPrefixCorrect.feature: Test with key CYP-555 was not found!
                    `)
                );
            });

            it("handles bad responses", async () => {
                const logger = getMockedLogger({ allowUnstubbedCalls: true });
                const error = new AxiosError(
                    "Request failed with status code 400",
                    "400",
                    { headers: new AxiosHeaders() },
                    null,
                    {
                        config: { headers: new AxiosHeaders() },
                        data: {
                            error: "There are no valid tests imported", // sic
                        },
                        headers: {},
                        status: 400,
                        statusText: "Bad Request",
                    }
                );
                restClient.post.onFirstCall().rejects(error);
                await expect(
                    client.importFeature("./test/resources/features/taggedPrefixCorrect.feature", {
                        projectKey: "CYP",
                    })
                ).to.eventually.be.rejectedWith("Feature file import failed");
                expect(logger.message).to.have.been.calledWithExactly(
                    Level.ERROR,
                    dedent(`
                        Failed to import Cucumber features: Request failed with status code 400

                          The prefixes in Cucumber background or scenario tags might not be consistent with the scheme defined in Xray.

                          For more information, visit:
                          - https://qytera-gmbh.github.io/projects/cypress-xray-plugin/section/configuration/cucumber/#prefixes
                    `)
                );
                expect(logger.logErrorToFile).to.have.been.calledOnceWithExactly(
                    error,
                    "importFeatureError"
                );
            });

            it("handles network failures", async () => {
                const logger = getMockedLogger({ allowUnstubbedCalls: true });
                const error = new Error("Connection timeout");
                restClient.post.onFirstCall().rejects(error);
                await expect(
                    client.importFeature("./test/resources/features/taggedPrefixCorrect.feature", {
                        projectKey: "CYP",
                    })
                ).to.eventually.be.rejectedWith("Feature file import failed");
                expect(logger.message).to.have.been.calledWithExactly(
                    Level.ERROR,
                    "Failed to import Cucumber features: Connection timeout"
                );
                expect(logger.logErrorToFile).to.have.been.calledOnceWithExactly(
                    error,
                    "importFeatureError"
                );
            });
        });

        describe("get test types", () => {
            it("calls the correct endpoint", async () => {
                restClient.post.onFirstCall().resolves({
                    config: { headers: new AxiosHeaders() },
                    data: JSON.parse(
                        fs.readFileSync(
                            "./test/resources/fixtures/xray/responses/getTestsTypes.json",
                            "utf-8"
                        )
                    ),
                    headers: {},
                    status: HttpStatusCode.Ok,
                    statusText: HttpStatusCode[HttpStatusCode.Ok],
                });
                await client.getTestTypes("CYP", "CYP-330", "CYP-331", "CYP-332", "CYP-337");
                expect(restClient.post).to.have.been.calledOnceWith(
                    "https://xray.cloud.getxray.app/api/v2/graphql",
                    {
                        query: dedent(`
                                query($jql: String, $start: Int!, $limit: Int!) {
                                    getTests(jql: $jql, start: $start, limit: $limit) {
                                        total
                                        start
                                        results {
                                            testType {
                                                name
                                                kind
                                            }
                                            jira(fields: ["key"])
                                        }
                                    }
                                }`),
                        variables: {
                            jql: "project = 'CYP' AND issue in (CYP-330,CYP-331,CYP-332,CYP-337)",
                            limit: 100,
                            start: 0,
                        },
                    }
                );
            });

            it("should handle successful responses", async () => {
                restClient.post.onFirstCall().resolves({
                    config: { headers: new AxiosHeaders() },
                    data: JSON.parse(
                        fs.readFileSync(
                            "./test/resources/fixtures/xray/responses/getTestsTypes.json",
                            "utf-8"
                        )
                    ),
                    headers: {},
                    status: HttpStatusCode.Ok,
                    statusText: HttpStatusCode[HttpStatusCode.Ok],
                });
                const response = await client.getTestTypes(
                    "CYP",
                    "CYP-330",
                    "CYP-331",
                    "CYP-332",
                    "CYP-337"
                );
                expect(response).to.deep.eq({
                    ["CYP-330"]: "Generic",
                    ["CYP-331"]: "Cucumber",
                    ["CYP-332"]: "Manual",
                    ["CYP-337"]: "Manual",
                });
            });

            it("should paginate big requests", async () => {
                const mockedData: GetTestsResponse<unknown> = JSON.parse(
                    fs.readFileSync(
                        "./test/resources/fixtures/xray/responses/getTestsTypes.json",
                        "utf-8"
                    )
                ) as GetTestsResponse<unknown>;
                restClient.post.onCall(0).resolves({
                    config: { headers: new AxiosHeaders() },
                    data: {
                        data: {
                            getTests: {
                                ...mockedData.data.getTests,
                                results: mockedData.data.getTests.results?.slice(0, 1),
                            },
                        },
                    },
                    headers: {},
                    status: HttpStatusCode.Ok,
                    statusText: HttpStatusCode[HttpStatusCode.Ok],
                });
                restClient.post.onCall(1).resolves({
                    config: { headers: new AxiosHeaders() },
                    data: {
                        data: {
                            getTests: {
                                ...mockedData.data.getTests,
                                results: mockedData.data.getTests.results?.slice(1, 2),
                                start: 1,
                            },
                        },
                    },
                    headers: {},
                    status: HttpStatusCode.Ok,
                    statusText: HttpStatusCode[HttpStatusCode.Ok],
                });
                restClient.post.onCall(2).resolves({
                    config: { headers: new AxiosHeaders() },
                    data: {
                        data: {
                            getTests: {
                                ...mockedData.data.getTests,
                                results: mockedData.data.getTests.results?.slice(2, 3),
                                start: 2,
                            },
                        },
                    },
                    headers: {},
                    status: HttpStatusCode.Ok,
                    statusText: HttpStatusCode[HttpStatusCode.Ok],
                });
                restClient.post.onCall(3).resolves({
                    config: { headers: new AxiosHeaders() },
                    data: {
                        data: {
                            getTests: {
                                start: 3,
                                total: 5,
                            },
                        },
                    },
                    headers: {},
                    status: HttpStatusCode.Ok,
                    statusText: HttpStatusCode[HttpStatusCode.Ok],
                });
                restClient.post.onCall(4).resolves({
                    config: { headers: new AxiosHeaders() },
                    data: {
                        data: {
                            getTests: {
                                ...mockedData.data.getTests,
                                results: mockedData.data.getTests.results?.slice(3, 4),
                                start: undefined,
                                total: undefined,
                            },
                        },
                    },
                    headers: {},
                    status: HttpStatusCode.Ok,
                    statusText: HttpStatusCode[HttpStatusCode.Ok],
                });
                restClient.post.onCall(5).resolves({
                    config: { headers: new AxiosHeaders() },
                    data: {
                        data: {
                            getTests: {
                                ...mockedData.data.getTests,
                                results: mockedData.data.getTests.results?.slice(3, 4),
                                start: 3,
                            },
                        },
                    },
                    headers: {},
                    status: HttpStatusCode.Ok,
                    statusText: HttpStatusCode[HttpStatusCode.Ok],
                });
                restClient.post.onCall(6).resolves({
                    config: { headers: new AxiosHeaders() },
                    data: {
                        data: {
                            getTests: {
                                ...mockedData.data.getTests,
                                results: mockedData.data.getTests.results?.slice(4, 5),
                                start: 4,
                            },
                        },
                    },
                    headers: {},
                    status: HttpStatusCode.Ok,
                    statusText: HttpStatusCode[HttpStatusCode.Ok],
                });
                const response = await client.getTestTypes(
                    "CYP",
                    "CYP-330",
                    "CYP-331",
                    "CYP-332",
                    "CYP-337",
                    "CYP-339"
                );
                expect(response).to.deep.eq({
                    ["CYP-330"]: "Generic",
                    ["CYP-331"]: "Cucumber",
                    ["CYP-332"]: "Manual",
                    ["CYP-337"]: "Manual",
                });
            });

            it("should handle bad responses", async () => {
                const logger = getMockedLogger({ allowUnstubbedCalls: true });
                const error = new AxiosError(
                    "Request failed with status code 400",
                    "400",
                    { headers: new AxiosHeaders() },
                    null,
                    {
                        config: { headers: new AxiosHeaders() },
                        data: {
                            error: "Must provide a project key",
                        },
                        headers: {},
                        status: 400,
                        statusText: "Bad Request",
                    }
                );
                restClient.post.onFirstCall().rejects(error);
                await expect(
                    client.getTestTypes("CYP", "CYP-330", "CYP-331", "CYP-332")
                ).to.eventually.be.rejectedWith("Failed to get test types");
                expect(logger.message).to.have.been.calledWithExactly(
                    Level.ERROR,
                    "Failed to get test types: Request failed with status code 400"
                );
                expect(logger.logErrorToFile).to.have.been.calledOnceWithExactly(
                    error,
                    "getTestTypesError"
                );
            });
        });

        describe("get test results", () => {
            it("calls the correct endpoint", async () => {
                restClient.post.onFirstCall().resolves({
                    config: { headers: new AxiosHeaders() },
                    data: {
                        data: {
                            getTestExecution: {
                                tests: {
                                    limit: 10,
                                    results: [
                                        {
                                            issueId: "12345",
                                            jira: {
                                                key: "CYP-123",
                                                summary: "included cucumber test",
                                            },
                                            status: {
                                                color: "#95C160",
                                                description: "The test run has passed",
                                                final: true,
                                                name: "PASSED",
                                            },
                                        },
                                        {
                                            issueId: "98765",
                                            jira: {
                                                key: "CYP-456",
                                                summary: "skipped cucumber test",
                                            },
                                            status: {
                                                color: "#afa30b",
                                                description:
                                                    "A custom skipped status for development purposes",
                                                final: true,
                                                name: "SKIPPED",
                                            },
                                        },
                                    ],
                                    start: 0,
                                    total: 2,
                                },
                            },
                        },
                    },
                    headers: {},
                    status: HttpStatusCode.Ok,
                    statusText: HttpStatusCode[HttpStatusCode.Ok],
                });
                await client.getTestResults("13436");
                expect(restClient.post).to.have.been.calledOnceWith(
                    "https://xray.cloud.getxray.app/api/v2/graphql",
                    {
                        query: dedent(`
                            query($issueId: String, $start: Int!, $limit: Int!) {
                                getTestExecution(issueId: $issueId) {
                                    tests(start: $start, limit: $limit) {
                                        total
                                        start
                                        limit
                                        results {
                                            issueId
                                            status {
                                                name
                                            }
                                            jira(fields: ["key", "summary"])
                                        }
                                    }
                                }
                            }`),
                        variables: { issueId: "13436", limit: 100, start: 0 },
                    }
                );
            });

            it("handles successful responses", async () => {
                restClient.post.onFirstCall().resolves({
                    config: { headers: new AxiosHeaders() },
                    data: {
                        data: {
                            getTestExecution: {
                                tests: {
                                    limit: 10,
                                    results: [
                                        {
                                            issueId: "12345",
                                            jira: {
                                                key: "CYP-123",
                                                summary: "included cucumber test",
                                            },
                                            status: {
                                                color: "#95C160",
                                                description: "The test run has passed",
                                                final: true,
                                                name: "PASSED",
                                            },
                                        },
                                        {
                                            issueId: "98765",
                                            jira: {
                                                key: "CYP-456",
                                                summary: "skipped cucumber test",
                                            },
                                            status: {
                                                color: "#afa30b",
                                                description:
                                                    "A custom skipped status for development purposes",
                                                final: true,
                                                name: "SKIPPED",
                                            },
                                        },
                                    ],
                                    start: 0,
                                    total: 2,
                                },
                            },
                        },
                    },
                    headers: {},
                    status: HttpStatusCode.Ok,
                    statusText: HttpStatusCode[HttpStatusCode.Ok],
                });
                const response = await client.getTestResults("13436");
                expect(response).to.deep.eq([
                    {
                        issueId: "12345",
                        jira: {
                            key: "CYP-123",
                            summary: "included cucumber test",
                        },
                        status: {
                            color: "#95C160",
                            description: "The test run has passed",
                            final: true,
                            name: "PASSED",
                        },
                    },
                    {
                        issueId: "98765",
                        jira: {
                            key: "CYP-456",
                            summary: "skipped cucumber test",
                        },
                        status: {
                            color: "#afa30b",
                            description: "A custom skipped status for development purposes",
                            final: true,
                            name: "SKIPPED",
                        },
                    },
                ]);
            });

            it("should paginate big requests", async () => {
                restClient.post.onCall(0).resolves({
                    config: { headers: new AxiosHeaders() },
                    data: {
                        data: {
                            getTestExecution: {
                                tests: {
                                    limit: 1,
                                    results: [
                                        {
                                            issueId: "12345",
                                            jira: {
                                                key: "CYP-123",
                                                summary: "included cucumber test",
                                            },
                                            status: {
                                                color: "#95C160",
                                                description: "The test run has passed",
                                                final: true,
                                                name: "PASSED",
                                            },
                                        },
                                    ],
                                    start: 0,
                                    total: 3,
                                },
                            },
                        },
                    },
                    headers: {},
                    status: HttpStatusCode.Ok,
                    statusText: HttpStatusCode[HttpStatusCode.Ok],
                });
                restClient.post.onCall(1).resolves({
                    config: { headers: new AxiosHeaders() },
                    data: {
                        data: {
                            getTestExecution: {
                                tests: {
                                    limit: 1,
                                    results: [
                                        {
                                            issueId: "98765",
                                            jira: {
                                                key: "CYP-456",
                                                summary: "skipped cucumber test",
                                            },
                                            status: {
                                                color: "#afa30b",
                                                description:
                                                    "A custom skipped status for development purposes",
                                                final: true,
                                                name: "SKIPPED",
                                            },
                                        },
                                    ],
                                    start: 1,
                                    total: 3,
                                },
                            },
                        },
                    },
                    headers: {},
                    status: HttpStatusCode.Ok,
                    statusText: HttpStatusCode[HttpStatusCode.Ok],
                });
                restClient.post.onCall(2).resolves({
                    config: { headers: new AxiosHeaders() },
                    data: {
                        data: {
                            getTestExecution: {
                                tests: {
                                    limit: 1,
                                    results: [
                                        {
                                            issueId: "54321",
                                            jira: {
                                                key: "CYP-111",
                                                summary: "bonjour what's up",
                                            },
                                            status: {
                                                color: "#95C160",
                                                description: "The test run has passed",
                                                final: true,
                                                name: "PASSED",
                                            },
                                        },
                                    ],
                                    start: 2,
                                    total: 4,
                                },
                            },
                        },
                    },
                    headers: {},
                    status: HttpStatusCode.Ok,
                    statusText: HttpStatusCode[HttpStatusCode.Ok],
                });
                restClient.post.onCall(3).resolves({
                    config: { headers: new AxiosHeaders() },
                    data: {
                        data: {
                            getTestExecution: {
                                tests: {
                                    limit: 1,
                                    start: 2,
                                },
                            },
                        },
                    },
                    headers: {},
                    status: HttpStatusCode.Ok,
                    statusText: HttpStatusCode[HttpStatusCode.Ok],
                });
                restClient.post.onCall(4).resolves({
                    config: { headers: new AxiosHeaders() },
                    data: {
                        data: {
                            getTestExecution: {
                                tests: {
                                    limit: 1,
                                    results: [
                                        {
                                            issueId: "00000",
                                            jira: {
                                                key: "CYP-000",
                                                summary: "missing status",
                                            },
                                        },
                                    ],
                                    start: "7",
                                    total: 3,
                                },
                            },
                        },
                    },
                    headers: {},
                    status: HttpStatusCode.Ok,
                    statusText: HttpStatusCode[HttpStatusCode.Ok],
                });
                const response = await client.getTestResults("11111");
                expect(response).to.deep.eq([
                    {
                        issueId: "12345",
                        jira: {
                            key: "CYP-123",
                            summary: "included cucumber test",
                        },
                        status: {
                            color: "#95C160",
                            description: "The test run has passed",
                            final: true,
                            name: "PASSED",
                        },
                    },
                    {
                        issueId: "98765",
                        jira: {
                            key: "CYP-456",
                            summary: "skipped cucumber test",
                        },
                        status: {
                            color: "#afa30b",
                            description: "A custom skipped status for development purposes",
                            final: true,
                            name: "SKIPPED",
                        },
                    },
                    {
                        issueId: "54321",
                        jira: {
                            key: "CYP-111",
                            summary: "bonjour what's up",
                        },
                        status: {
                            color: "#95C160",
                            description: "The test run has passed",
                            final: true,
                            name: "PASSED",
                        },
                    },
                ]);
            });

            it("should handle bad responses", async () => {
                const logger = getMockedLogger({ allowUnstubbedCalls: true });
                const error = new AxiosError(
                    "Request failed with status code 400",
                    "400",
                    { headers: new AxiosHeaders() },
                    null,
                    {
                        config: { headers: new AxiosHeaders() },
                        data: {
                            error: "Must provide a project key",
                        },
                        headers: {},
                        status: 400,
                        statusText: "Bad Request",
                    }
                );
                restClient.post.onFirstCall().rejects(error);
                await expect(client.getTestResults("13436")).to.eventually.be.rejectedWith(
                    "Failed to get test results"
                );
                expect(logger.message).to.have.been.calledWithExactly(
                    Level.ERROR,
                    "Failed to get test results: Request failed with status code 400"
                );
                expect(logger.logErrorToFile).to.have.been.calledOnceWithExactly(
                    error,
                    "getTestResultsError"
                );
            });
        });
    });
});<|MERGE_RESOLUTION|>--- conflicted
+++ resolved
@@ -14,11 +14,7 @@
 import type { GetTestsResponse } from "../../types/xray/responses/graphql/get-tests";
 import { dedent } from "../../util/dedent";
 import { Level } from "../../util/logging";
-<<<<<<< HEAD
-import type { AxiosRestClient } from "../https/requests";
-=======
-import { AxiosRestClient } from "../https/https";
->>>>>>> d7297db5
+import type { AxiosRestClient } from "../https/https";
 import { XrayClientCloud } from "./xray-client-cloud";
 
 chai.use(chaiAsPromised);
