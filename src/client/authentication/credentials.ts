--- conflicted
+++ resolved
@@ -1,24 +1,18 @@
-<<<<<<< HEAD
-import type { StringMap } from "../../types/util";
 import { encode } from "../../util/base64";
 import { LOG, Level } from "../../util/logging";
-import type { AxiosRestClient } from "../https/requests";
-=======
-import { encode } from "../../util/base64";
-import { LOG, Level } from "../../util/logging";
-import { AxiosRestClient } from "../https/https";
->>>>>>> d7297db5
+import type { AxiosRestClient } from "../https/https";
 import { loggedRequest } from "../util";
 
 /**
- * A basic HTTP header.
+ * A basic HTTP authorization header.
+ *
  * @example
+ *
  * ```ts
- *   { "Authorization": "Bearer xyz" }
- *   { "Content-Type": "application/json" }
+ * { "Authorization": "Bearer xyz" }
  * ```
  */
-export interface HttpHeader {
+interface AuthorizationHeader {
     ["Authorization"]: string;
 }
 
@@ -32,7 +26,7 @@
      *
      * @returns the HTTP header value
      */
-    getAuthorizationHeader(): HttpHeader | Promise<HttpHeader>;
+    getAuthorizationHeader(): AuthorizationHeader | Promise<AuthorizationHeader>;
 }
 
 /**
@@ -52,7 +46,7 @@
         this.encodedCredentials = encode(`${username}:${password}`);
     }
 
-    public getAuthorizationHeader(): HttpHeader {
+    public getAuthorizationHeader(): AuthorizationHeader {
         return {
             ["Authorization"]: `Basic ${this.encodedCredentials}`,
         };
@@ -74,7 +68,7 @@
         this.token = token;
     }
 
-    public getAuthorizationHeader(): HttpHeader {
+    public getAuthorizationHeader(): AuthorizationHeader {
         return {
             ["Authorization"]: `Bearer ${this.token}`,
         };
@@ -132,7 +126,7 @@
         }
     }
 
-    public async getAuthorizationHeader(): Promise<HttpHeader> {
+    public async getAuthorizationHeader(): Promise<AuthorizationHeader> {
         if (!this.token) {
             this.token = this.fetchToken();
         }
