--- conflicted
+++ resolved
@@ -1,10 +1,5 @@
-<<<<<<< HEAD
 import type { HttpCredentials } from "./authentication/credentials";
-import type { AxiosRestClient } from "./https/requests";
-=======
-import { HttpCredentials } from "./authentication/credentials";
-import { AxiosRestClient } from "./https/https";
->>>>>>> d7297db5
+import type { AxiosRestClient } from "./https/https";
 
 /**
  * A basic client interface which stores credentials data used for communicating with a server.
