--- conflicted
+++ resolved
@@ -41,32 +41,6 @@
         return this.credentials;
     }
 
-<<<<<<< HEAD
-    /**
-     * Writes an error to a file (e.g. HTTP response errors).
-     *
-     * @param error the error
-     * @param methodName a (readable) name of the method which caused the error
-     */
-    protected writeErrorFile(error: unknown, methodName: string): void {
-        let errorFileName: string;
-        let errorData: string;
-        if (isAxiosError(error)) {
-            errorFileName = `${methodName}Error.json`;
-            errorData = JSON.stringify({
-                error: error.toJSON(),
-                response: error.response?.data,
-            });
-        } else {
-            errorFileName = `${methodName}Error.log`;
-            errorData = JSON.stringify(error);
-        }
-        writeFileSync(errorFileName, errorData);
-        logError(`Complete error logs have been written to "${errorFileName}"`);
-    }
-
-=======
->>>>>>> f7fd48c1
     private readonly LOG_RESPONSE_INTERVAL_MS = 10000;
 
     /**
