--- conflicted
+++ resolved
@@ -1,14 +1,8 @@
 import { expect } from "chai";
 import fs from "fs";
-<<<<<<< HEAD
 import path from "path";
 import Sinon, { stub } from "sinon";
 import { getMockedJiraClient, getMockedLogger, getMockedXrayClient } from "../test/mocks";
-=======
-import { Agent } from "node:https";
-import Sinon, { stub } from "sinon";
-import { getMockedLogger, getMockedRestClient } from "../test/mocks";
->>>>>>> 9d7b78b6
 import { mockedCypressEventEmitter } from "../test/util";
 import { AxiosRestClient } from "./client/https/requests";
 import * as context from "./context";
