--- conflicted
+++ resolved
@@ -1,9 +1,5 @@
 import { expect } from "chai";
 import fs from "fs";
-<<<<<<< HEAD
-=======
-import { Agent } from "node:https";
->>>>>>> d61b30bb
 import path from "path";
 import Sinon, { stub } from "sinon";
 import { getMockedJiraClient, getMockedLogger, getMockedXrayClient } from "../test/mocks";
@@ -56,18 +52,11 @@
         resetPlugin();
     });
 
-<<<<<<< HEAD
     describe(configureXrayPlugin.name, () => {
-        it("does nothing if disabled", async () => {
-            const logger = getMockedLogger();
-            await configureXrayPlugin(mockedCypressEventEmitter, config, {
-=======
-    describe("configureXrayPlugin", () => {
         it("registers tasks only if disabled", async () => {
-            const logger = getMockedLogger({ allowUnstubbedCalls: true });
+            const logger = getMockedLogger();
             const mockedOn = Sinon.spy();
             await configureXrayPlugin(mockedOn, config, {
->>>>>>> d61b30bb
                 jira: {
                     projectKey: "ABC",
                     url: "https://example.org",
@@ -256,46 +245,50 @@
                     url: "https://example.org",
                 },
             };
-<<<<<<< HEAD
-=======
-            logger.configure
-                .withArgs({
-                    debug: pluginContext.getOptions().plugin.debug,
-                    logDirectory: path.resolve(
-                        config.projectRoot,
-                        pluginContext.getOptions().plugin.logDirectory
-                    ),
-                })
-                .onFirstCall()
-                .returns();
-            await configureXrayPlugin(mockedCypressEventEmitter, config, options);
-        });
-
-        it("initializes the logging module without resolving absolute paths", async () => {
-            const stubbedClients = stub(context, "initClients");
-            const logger = getMockedLogger();
-            stubbedClients.onFirstCall().resolves(pluginContext.getClients());
-            const options: CypressXrayPluginOptions = {
-                jira: {
-                    projectKey: "ABC",
-                    url: "https://example.org",
-                },
-                plugin: {
-                    logDirectory: path.resolve("."),
-                },
-            };
-            logger.configure
-                .withArgs({
-                    debug: false,
-                    logDirectory: path.resolve("."),
-                })
-                .onFirstCall()
-                .returns();
->>>>>>> d61b30bb
             await configureXrayPlugin(mockedCypressEventEmitter, config, options);
             expect(logger.configure).to.have.been.calledWithExactly({
                 debug: pluginContext.getOptions().plugin.debug,
-                logDirectory: pluginContext.getOptions().plugin.logDirectory,
+                logDirectory: path.resolve(config.projectRoot, "logs"),
+            });
+        });
+
+        it("initializes the logging module with resolved relative paths", async () => {
+            const stubbedClients = stub(context, "initClients");
+            const logger = getMockedLogger();
+            stubbedClients.onFirstCall().resolves(pluginContext.getClients());
+            const options: CypressXrayPluginOptions = {
+                jira: {
+                    projectKey: "ABC",
+                    url: "https://example.org",
+                },
+                plugin: {
+                    logDirectory: "log-directory",
+                },
+            };
+            await configureXrayPlugin(mockedCypressEventEmitter, config, options);
+            expect(logger.configure).to.have.been.calledWithExactly({
+                debug: pluginContext.getOptions().plugin.debug,
+                logDirectory: path.resolve(config.projectRoot, "log-directory"),
+            });
+        });
+
+        it("initializes the logging module without changing absolute paths", async () => {
+            const stubbedClients = stub(context, "initClients");
+            const logger = getMockedLogger();
+            stubbedClients.onFirstCall().resolves(pluginContext.getClients());
+            const options: CypressXrayPluginOptions = {
+                jira: {
+                    projectKey: "ABC",
+                    url: "https://example.org",
+                },
+                plugin: {
+                    logDirectory: path.resolve("."),
+                },
+            };
+            await configureXrayPlugin(mockedCypressEventEmitter, config, options);
+            expect(logger.configure).to.have.been.calledWithExactly({
+                debug: pluginContext.getOptions().plugin.debug,
+                logDirectory: path.resolve("."),
             });
         });
 
@@ -310,15 +303,34 @@
                 config,
                 pluginContext.getOptions()
             );
-            expect(stubbedHook).to.have.been.calledOnceWithExactly(
-                afterRunResult,
-                pluginContext.getCypressOptions().projectRoot,
-                pluginContext.getOptions(),
+            const expectedContext = new context.PluginContext(
                 pluginContext.getClients(),
-                pluginContext,
-                pluginContext.getGraph(),
-                LOG
-            );
+                {
+                    ...pluginContext.getOptions(),
+                    plugin: {
+                        ...pluginContext.getOptions().plugin,
+                        logDirectory: path.resolve(config.projectRoot, "logs"),
+                    },
+                },
+                pluginContext.getCypressOptions(),
+                new context.SimpleEvidenceCollection(),
+                new ExecutableGraph()
+            );
+            expect(stubbedHook.firstCall.args[0]).to.deep.eq(afterRunResult);
+            expect(stubbedHook.firstCall.args[1]).to.deep.eq(
+                pluginContext.getCypressOptions().projectRoot
+            );
+            expect(stubbedHook.firstCall.args[2]).to.deep.eq({
+                ...pluginContext.getOptions(),
+                plugin: {
+                    ...pluginContext.getOptions().plugin,
+                    logDirectory: path.resolve(config.projectRoot, "logs"),
+                },
+            });
+            expect(stubbedHook.firstCall.args[3]).to.deep.eq(pluginContext.getClients());
+            expect(stubbedHook.firstCall.args[4]).to.deep.eq(expectedContext);
+            expect(stubbedHook.firstCall.args[5]).to.deep.eq(pluginContext.getGraph());
+            expect(stubbedHook.firstCall.args[6]).to.deep.eq(LOG);
         });
 
         it("displays an error for failed runs", async () => {
@@ -335,7 +347,6 @@
                 config,
                 pluginContext.getOptions()
             );
-<<<<<<< HEAD
             expect(logger.message).to.have.been.calledOnceWithExactly(
                 Level.ERROR,
                 dedent(`
@@ -343,21 +354,6 @@
 
                     Pretty messed up
                 `)
-=======
-            expect(stubbedHook).to.have.been.calledOnceWithExactly(
-                beforeRunDetails.specs,
-                {
-                    jira: pluginContext.getOptions().jira,
-                    plugin: {
-                        ...pluginContext.getOptions().plugin,
-                        logDirectory: path.resolve(config.projectRoot, "logs"),
-                    },
-                    xray: pluginContext.getOptions().xray,
-                    cucumber: undefined,
-                    http: {},
-                },
-                pluginContext.getClients()
->>>>>>> d61b30bb
             );
         });
 
@@ -406,32 +402,9 @@
                 config,
                 pluginContext.getOptions()
             );
-<<<<<<< HEAD
             expect(logger.message).to.have.been.calledWithExactly(
                 Level.INFO,
                 "Skipping results upload: Plugin is configured to not upload test results"
-=======
-            const expectedContext = new context.PluginContext(
-                pluginContext.getClients(),
-                {
-                    ...pluginContext.getOptions(),
-                    plugin: {
-                        ...pluginContext.getOptions().plugin,
-                        logDirectory: path.resolve(config.projectRoot, "logs"),
-                    },
-                    cucumber: undefined,
-                },
-                config
-            );
-            expect(stubbedHook).to.have.been.calledOnceWithExactly(
-                afterRunResult,
-                {
-                    ...expectedContext.getOptions(),
-                    cypress: config,
-                },
-                expectedContext.getClients(),
-                expectedContext
->>>>>>> d61b30bb
             );
         });
 
