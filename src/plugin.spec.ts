import { expect } from "chai";
import fs from "fs";
import { Agent } from "node:https";
import { stub } from "sinon";
import { getMockedLogger, getMockedRestClient } from "../test/mocks";
import { mockedCypressEventEmitter } from "../test/util";
import { PatCredentials } from "./authentication/credentials";
import { JiraClientServer } from "./client/jira/jiraClientServer";
import { XrayClientServer } from "./client/xray/xrayClientServer";
import * as context from "./context";
import * as hooks from "./hooks/hooks";
import * as synchronizeFeatureFileHook from "./hooks/preprocessor/synchronizeFeatureFile";
import { AxiosRestClient } from "./https/requests";
import { Level } from "./logging/logging";
import { configureXrayPlugin, resetPlugin, syncFeatureFile } from "./plugin";
import { CachingJiraFieldRepository } from "./repository/jira/fields/jiraFieldRepository";
import { CachingJiraIssueFetcher } from "./repository/jira/fields/jiraIssueFetcher";
import { CachingJiraRepository } from "./repository/jira/jiraRepository";
import { Options, PluginContext } from "./types/plugin";
import { dedent } from "./util/dedent";

describe("the plugin", () => {
    let config: Cypress.PluginConfigOptions;
    let pluginContext: PluginContext;

    beforeEach(() => {
        config = JSON.parse(
            fs.readFileSync("./test/resources/cypress.config.json", "utf-8")
        ) as Cypress.PluginConfigOptions;
        const jiraClient = new JiraClientServer(
            "https://example.org",
            new PatCredentials("token"),
            getMockedRestClient()
        );
        const xrayClient = new XrayClientServer(
            "https://example.org",
            new PatCredentials("token"),
            getMockedRestClient()
        );
        const jiraOptions = context.initJiraOptions(
            {},
            {
                projectKey: "CYP",
                url: "https://example.org",
            }
        );
        const jiraFieldRepository = new CachingJiraFieldRepository(jiraClient);
        const jiraFieldFetcher = new CachingJiraIssueFetcher(
            jiraClient,
            jiraFieldRepository,
            jiraOptions.fields
        );
        const jiraRepository = new CachingJiraRepository(jiraFieldRepository, jiraFieldFetcher);
        pluginContext = {
            cypress: config,
            internal: {
                jira: jiraOptions,
                plugin: context.initPluginOptions({}, {}),
                xray: context.initXrayOptions({}, {}),
            },
            clients: {
                kind: "server",
                jiraClient: jiraClient,
                xrayClient: xrayClient,
                jiraRepository: jiraRepository,
            },
        };
        resetPlugin();
    });

    describe("configureXrayPlugin", () => {
        it("does nothing if disabled", async () => {
            const logger = getMockedLogger({ allowUnstubbedCalls: true });
            await configureXrayPlugin(mockedCypressEventEmitter, config, {
                jira: {
                    projectKey: "ABC",
                    url: "https://example.org",
                },
                plugin: {
                    enabled: false,
                },
            });
            expect(logger.message).to.have.been.calledWithExactly(
                Level.INFO,
                "Plugin disabled. Skipping further configuration"
            );
        });

        it("initializes the plugin context with the provided options", async () => {
            config.env = {
                jsonEnabled: true,
                jsonOutput: "somewhere",
                ["JIRA_API_TOKEN"]: "token",
            };
            const stubbedContext = stub(context, "setPluginContext");
            const stubbedClients = stub(context, "initClients");
            stubbedClients.onFirstCall().resolves(pluginContext.clients);
            const options: Options = {
                jira: {
                    attachVideos: true,
                    fields: {
                        summary: "bonjour",
                        description: "somewhere",
                        labels: "out",
                        testEnvironments: "field_123",
                        testPlan: "there",
                        testType: "!",
                    },
                    projectKey: "ABC",
                    testExecutionIssueDescription: "description",
                    testExecutionIssueKey: "ABC-2",
                    testExecutionIssueSummary: "summary",
                    testExecutionIssueType: "QA-1",
                    testPlanIssueKey: "ABC-3",
                    testPlanIssueType: "QA-2",
                    url: "https://example.org",
                },
                plugin: {
                    debug: false,
                    logDirectory: "xyz",
                    normalizeScreenshotNames: true,
                    enabled: true,
                },
                xray: {
                    status: {
                        failed: "FAILURE",
                        passed: "OK",
                        pending: "WAITING",
                        skipped: "OMITTED",
                    },
                    testEnvironments: ["A", "B"],
                    uploadResults: false,
                    uploadScreenshots: false,
                },
                cucumber: {
                    featureFileExtension: ".cucumber",
                    downloadFeatures: false,
                    uploadFeatures: false,
                },
                http: {
                    httpAgent: new Agent({
                        ca: "/home/somewhere",
                        secureOptions: 42,
                    }),
                },
            };
            await configureXrayPlugin(mockedCypressEventEmitter, config, options);
            expect(stubbedContext.firstCall.args[0].cypress).to.eq(config);
            expect(stubbedContext.firstCall.args[0].internal.jira).to.deep.eq({
                attachVideos: true,
                fields: {
                    summary: "bonjour",
                    description: "somewhere",
                    labels: "out",
                    testEnvironments: "field_123",
                    testPlan: "there",
                    testType: "!",
                },
                projectKey: "ABC",
                testExecutionIssueDescription: "description",
                testExecutionIssueDetails: {
                    subtask: false,
                },
                testExecutionIssueKey: "ABC-2",
                testExecutionIssueSummary: "summary",
                testExecutionIssueType: "QA-1",
                testPlanIssueKey: "ABC-3",
                testPlanIssueType: "QA-2",
                url: "https://example.org",
            });
            expect(stubbedContext.firstCall.args[0].internal.plugin).to.deep.eq(options.plugin);
            expect(stubbedContext.firstCall.args[0].internal.xray).to.deep.eq(options.xray);
            expect(stubbedContext.firstCall.args[0].internal.cucumber?.featureFileExtension).to.eq(
                ".cucumber"
            );
            expect(stubbedContext.firstCall.args[0].internal.cucumber?.downloadFeatures).to.be
                .false;
            expect(stubbedContext.firstCall.args[0].internal.cucumber?.uploadFeatures).to.be.false;
            expect(
                stubbedContext.firstCall.args[0].internal.cucumber?.preprocessor?.json
            ).to.deep.eq({
                enabled: true,
                output: "somewhere",
            });
            expect(stubbedContext.firstCall.args[0].internal.http).to.deep.eq(options.http);
            expect(stubbedContext.firstCall.args[0].clients).to.eq(pluginContext.clients);
        });

        it("initializes the clients with different http configurations", async () => {
            const options: Options = {
                jira: {
                    projectKey: "ABC",
                    url: "https://example.org",
                },
                http: {
                    jira: {
                        proxy: {
                            host: "https://example.org",
                            port: 1234,
                        },
                    },
                    xray: {
                        proxy: {
                            host: "http://localhost",
                            port: 5678,
                        },
                    },
                },
            };
<<<<<<< HEAD
            const stubbedClients = stub(context, "initClients");
            stubbedClients.onFirstCall().resolves(pluginContext.clients);
            await configureXrayPlugin(config, options);
            expect(stubbedClients).to.have.been.calledOnce;
            expect(stubbedClients.getCall(0).args[2]).to.deep.eq({
                jira: new AxiosRestClient({
                    debug: false,
                    http: {
                        proxy: {
                            host: "https://example.org",
                            port: 1234,
                        },
                    },
                }),
                xray: new AxiosRestClient({
                    debug: false,
                    http: {
                        proxy: {
                            host: "http://localhost",
                            port: 5678,
                        },
                    },
                }),
=======
            await configureXrayPlugin(mockedCypressEventEmitter, config, options);
            expect(restClient.init).to.have.been.calledOnceWithExactly({
                debug: false,
                ssl: pluginContext.internal.ssl,
>>>>>>> 4ca9a61f
            });
        });

        it("initializes the logging module", async () => {
            const stubbedClients = stub(context, "initClients");
            const logger = getMockedLogger();
            stubbedClients.onFirstCall().resolves(pluginContext.clients);
            const options: Options = {
                jira: {
                    projectKey: "ABC",
                    url: "https://example.org",
                },
            };
            logger.configure
                .withArgs({
                    debug: pluginContext.internal.plugin.debug,
                    logDirectory: pluginContext.internal.plugin.logDirectory,
                })
                .onFirstCall()
                .returns();
            await configureXrayPlugin(mockedCypressEventEmitter, config, options);
        });
    });

    describe("on before:run", () => {
        it("warns about empty specs", async () => {
            const beforeRunDetails: Cypress.BeforeRunDetails = JSON.parse(
                fs.readFileSync("./test/resources/beforeRunMixed.json", "utf-8")
            ) as Cypress.BeforeRunDetails;
            const logger = getMockedLogger({ allowUnstubbedCalls: true });
            stub(context, "initClients").resolves(pluginContext.clients);
            context.setPluginContext(pluginContext);
            beforeRunDetails.specs = undefined;
            await configureXrayPlugin(
                mockedCypressEventEmitter("before:run", beforeRunDetails),
                config,
                pluginContext.internal
            );
            expect(logger.message).to.have.been.calledOnceWithExactly(
                Level.WARNING,
                "No specs about to be executed. Skipping before:run hook"
            );
        });

        it("calls the beforeRun hook", async () => {
            const beforeRunDetails: Cypress.BeforeRunDetails = JSON.parse(
                fs.readFileSync("./test/resources/beforeRunMixed.json", "utf-8")
            ) as Cypress.BeforeRunDetails;
            const stubbedHook = stub(hooks, "beforeRunHook");
            context.setPluginContext(pluginContext);
            stub(context, "initClients").resolves(pluginContext.clients);
            await configureXrayPlugin(
                mockedCypressEventEmitter("before:run", beforeRunDetails),
                config,
                pluginContext.internal
            );
            expect(stubbedHook).to.have.been.calledOnceWithExactly(
                beforeRunDetails.specs,
                {
                    ...pluginContext.internal,
                    cucumber: undefined,
                },
                pluginContext.clients
            );
        });

        it("does not call the beforeRun hook on disabled upload", async () => {
            const beforeRunDetails: Cypress.BeforeRunDetails = JSON.parse(
                fs.readFileSync("./test/resources/beforeRunMixed.json", "utf-8")
            ) as Cypress.BeforeRunDetails;
            const logger = getMockedLogger({ allowUnstubbedCalls: true });
            const stubbedHook = stub(hooks, "beforeRunHook");
            context.setPluginContext(pluginContext);
            pluginContext.internal.xray.uploadResults = false;
            stub(context, "initClients").resolves(pluginContext.clients);
            await configureXrayPlugin(
                mockedCypressEventEmitter("before:run", beforeRunDetails),
                config,
                pluginContext.internal
            );
            expect(stubbedHook).to.not.have.been.called;
            expect(logger.message).to.have.been.calledOnceWithExactly(
                Level.INFO,
                "Xray results upload disabled. No results will be uploaded"
            );
        });
    });

    describe("on after:run", () => {
        it("displays an error for failed runs", async () => {
            const failedResults: CypressCommandLine.CypressFailedRunResult = {
                status: "failed",
                failures: 47,
                message: "Pretty messed up",
            };
            const logger = getMockedLogger({ allowUnstubbedCalls: true });
            context.setPluginContext(pluginContext);
            stub(context, "initClients").resolves(pluginContext.clients);
            await configureXrayPlugin(
                mockedCypressEventEmitter("after:run", failedResults),
                config,
                pluginContext.internal
            );
            expect(logger.message).to.have.been.calledOnceWithExactly(
                Level.ERROR,
                dedent(`
                        Skipping after:run hook: Failed to run 47 tests

                        Pretty messed up
                    `)
            );
        });

        it("calls the afterRun hook", async () => {
            const afterRunResult: CypressCommandLine.CypressRunResult = JSON.parse(
                fs.readFileSync("./test/resources/runResult.json", "utf-8")
            ) as CypressCommandLine.CypressRunResult;
            const stubbedHook = stub(hooks, "afterRunHook");
            context.setPluginContext(pluginContext);
            stub(context, "initClients").resolves(pluginContext.clients);
            await configureXrayPlugin(
                mockedCypressEventEmitter("after:run", afterRunResult),
                config,
                pluginContext.internal
            );
            expect(stubbedHook).to.have.been.calledOnceWithExactly(
                afterRunResult,
                {
                    ...pluginContext.internal,
                    cucumber: undefined,
                },
                pluginContext.clients
            );
        });

        it("does not call the after:run hook on disabled upload", async () => {
            const afterRunResult: CypressCommandLine.CypressRunResult = JSON.parse(
                fs.readFileSync("./test/resources/runResult.json", "utf-8")
            ) as CypressCommandLine.CypressRunResult;
            const stubbedHook = stub(hooks, "afterRunHook");
            const logger = getMockedLogger({ allowUnstubbedCalls: true });
            context.setPluginContext(pluginContext);
            pluginContext.internal.xray.uploadResults = false;
            stub(context, "initClients").resolves(pluginContext.clients);
            await configureXrayPlugin(
                mockedCypressEventEmitter("after:run", afterRunResult),
                config,
                pluginContext.internal
            );
            expect(stubbedHook).to.not.have.been.called;
            expect(logger.message).to.have.been.calledOnceWithExactly(
                Level.INFO,
                "Xray results upload disabled. No results will be uploaded"
            );
        });
    });

    describe("syncFeatureFile", () => {
        let file: Cypress.FileObject;
        beforeEach(() => {
            // Weird workaround.
            const emitter = {} as Cypress.FileObject;
            file = {
                ...emitter,
                filePath: "./test/resources/features/taggedCloud.feature",
                outputPath: "",
                shouldWatch: false,
            };
        });

        it("displays warnings if the plugin was not configured", async () => {
            const logger = getMockedLogger();
            logger.message
                .withArgs(
                    Level.WARNING,
                    dedent(`
                        Skipping file:preprocessor hook: Plugin misconfigured: configureXrayPlugin() was not called

                        Make sure your project is set up correctly: https://qytera-gmbh.github.io/projects/cypress-xray-plugin/section/configuration/introduction/
                    `)
                )
                .onFirstCall()
                .returns();
            await syncFeatureFile(file);
        });

        it("does not display a warning if the plugin was configured but disabled", async () => {
            const logger = getMockedLogger();
            logger.message
                .withArgs(Level.INFO, "Plugin disabled. Skipping further configuration")
                .onFirstCall()
                .returns();
            await configureXrayPlugin(mockedCypressEventEmitter, config, {
                jira: { projectKey: "CYP", url: "https://example.org" },
                plugin: { enabled: false },
            });
            await syncFeatureFile(file);
        });

        it("does not do anything if disabled", async () => {
            file.filePath = "./test/resources/features/taggedCloud.feature";
            const logger = getMockedLogger();
            pluginContext.internal.plugin.enabled = false;
            context.setPluginContext(pluginContext);
            logger.message
                .withArgs(
                    Level.INFO,
                    "Plugin disabled. Skipping feature file synchronization triggered by: ./test/resources/features/taggedCloud.feature"
                )
                .onFirstCall()
                .returns();
            await syncFeatureFile(file);
        });

        it("calls the synchronizeFile hook", async () => {
            const stubbedHook = stub(synchronizeFeatureFileHook, "synchronizeFeatureFile");
            context.setPluginContext(pluginContext);
            await syncFeatureFile(file);
            expect(stubbedHook).to.have.been.calledOnceWithExactly(
                file,
                pluginContext.cypress.projectRoot,
                pluginContext.internal,
                pluginContext.clients
            );
        });
    });
});<|MERGE_RESOLUTION|>--- conflicted
+++ resolved
@@ -207,10 +207,9 @@
                     },
                 },
             };
-<<<<<<< HEAD
             const stubbedClients = stub(context, "initClients");
             stubbedClients.onFirstCall().resolves(pluginContext.clients);
-            await configureXrayPlugin(config, options);
+            await configureXrayPlugin(mockedCypressEventEmitter, config, options);
             expect(stubbedClients).to.have.been.calledOnce;
             expect(stubbedClients.getCall(0).args[2]).to.deep.eq({
                 jira: new AxiosRestClient({
@@ -231,12 +230,6 @@
                         },
                     },
                 }),
-=======
-            await configureXrayPlugin(mockedCypressEventEmitter, config, options);
-            expect(restClient.init).to.have.been.calledOnceWithExactly({
-                debug: false,
-                ssl: pluginContext.internal.ssl,
->>>>>>> 4ca9a61f
             });
         });
 
@@ -298,6 +291,7 @@
                 {
                     ...pluginContext.internal,
                     cucumber: undefined,
+                    http: undefined,
                 },
                 pluginContext.clients
             );
@@ -367,6 +361,7 @@
                 {
                     ...pluginContext.internal,
                     cucumber: undefined,
+                    http: undefined,
                 },
                 pluginContext.clients
             );
