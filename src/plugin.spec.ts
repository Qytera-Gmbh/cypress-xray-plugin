import { expect } from "chai";
import fs from "fs";
<<<<<<< HEAD
import path from "path";
=======
import { Agent } from "node:https";
>>>>>>> 7d8ce9e2
import { stub } from "sinon";
import { getMockedJiraClient, getMockedLogger, getMockedXrayClient } from "../test/mocks";
import { mockedCypressEventEmitter } from "../test/util";
import { AxiosRestClient } from "./client/https/requests";
import * as context from "./context";
<<<<<<< HEAD
import { PluginContext } from "./context";
import * as afterRunHook from "./hooks/after/after-run";
import * as synchronizeFeatureFileHook from "./hooks/preprocessor/file-preprocessor";
import { configureXrayPlugin, resetPlugin, syncFeatureFile } from "./plugin";
import { CypressFailedRunResultType, CypressRunResultType } from "./types/cypress/cypress";
=======
import * as hooks from "./hooks/hooks";
import * as synchronizeFeatureFileHook from "./hooks/preprocessor/synchronizeFeatureFile";
import { AxiosRestClient } from "./https/requests";
import { Level } from "./logging/logging";
import { configureXrayPlugin, resetPlugin, syncFeatureFile } from "./plugin";
import { CachingJiraFieldRepository } from "./repository/jira/fields/jiraFieldRepository";
import { CachingJiraIssueFetcher } from "./repository/jira/fields/jiraIssueFetcher";
import { CachingJiraRepository } from "./repository/jira/jiraRepository";
>>>>>>> 7d8ce9e2
import { CypressXrayPluginOptions } from "./types/plugin";
import { dedent } from "./util/dedent";
import { ExecutableGraph } from "./util/graph/executable-graph";
import { LOG, Level } from "./util/logging";

describe(path.relative(process.cwd(), __filename), () => {
    let config: Cypress.PluginConfigOptions;
    let pluginContext: context.PluginContext;

    beforeEach(() => {
        config = JSON.parse(
            fs.readFileSync("./test/resources/cypress.config.json", "utf-8")
        ) as Cypress.PluginConfigOptions;
<<<<<<< HEAD
        const jiraClient = getMockedJiraClient();
        const xrayClient = getMockedXrayClient();
=======
        const jiraClient = new JiraClientServer(
            "https://example.org",
            new PatCredentials("token"),
            getMockedRestClient()
        );
        const xrayClient = new XrayClientServer(
            "https://example.org",
            new PatCredentials("token"),
            getMockedRestClient()
        );
>>>>>>> 7d8ce9e2
        const jiraOptions = context.initJiraOptions(
            {},
            {
                projectKey: "CYP",
                url: "https://example.org",
            }
        );
<<<<<<< HEAD
        pluginContext = new PluginContext(
=======
        const jiraFieldRepository = new CachingJiraFieldRepository(jiraClient);
        const jiraFieldFetcher = new CachingJiraIssueFetcher(
            jiraClient,
            jiraFieldRepository,
            jiraOptions.fields
        );
        const jiraRepository = new CachingJiraRepository(jiraFieldRepository, jiraFieldFetcher);
        pluginContext = new context.PluginContext(
>>>>>>> 7d8ce9e2
            {
                kind: "server",
                jiraClient: jiraClient,
                xrayClient: xrayClient,
            },
            {
                jira: jiraOptions,
                plugin: context.initPluginOptions({}, {}),
                xray: context.initXrayOptions({}, {}),
                http: {},
            },
<<<<<<< HEAD
            config,
            new context.SimpleEvidenceCollection(),
            new ExecutableGraph()
=======
            config
>>>>>>> 7d8ce9e2
        );
        resetPlugin();
    });

    describe(configureXrayPlugin.name, () => {
        it("does nothing if disabled", async () => {
<<<<<<< HEAD
            const logger = getMockedLogger();
=======
            const logger = getMockedLogger({ allowUnstubbedCalls: true });
>>>>>>> 7d8ce9e2
            await configureXrayPlugin(mockedCypressEventEmitter, config, {
                jira: {
                    projectKey: "ABC",
                    url: "https://example.org",
                },
                plugin: {
                    enabled: false,
                },
            });
            expect(logger.message).to.have.been.calledWithExactly(
                Level.INFO,
                "Plugin disabled. Skipping further configuration"
            );
        });

        it("initializes the plugin context with the provided options", async () => {
            config.env = {
                jsonEnabled: true,
                jsonOutput: "somewhere",
                ["JIRA_API_TOKEN"]: "token",
            };
            const stubbedContext = stub(context, "setPluginContext");
            const stubbedClients = stub(context, "initClients");
            stubbedClients.onFirstCall().resolves(pluginContext.getClients());
            const options: CypressXrayPluginOptions = {
                jira: {
                    attachVideos: true,
                    fields: {
                        summary: "bonjour",
                        description: "somewhere",
                        labels: "out",
                        testEnvironments: "field_123",
                        testPlan: "there",
                        testType: "!",
                    },
                    projectKey: "ABC",
                    testExecutionIssueDescription: "description",
                    testExecutionIssueKey: "ABC-2",
                    testExecutionIssueSummary: "summary",
                    testExecutionIssueType: "QA-1",
                    testPlanIssueKey: "ABC-3",
                    testPlanIssueType: "QA-2",
                    url: "https://example.org",
                },
                plugin: {
                    debug: false,
                    logDirectory: "xyz",
                    normalizeScreenshotNames: true,
                    enabled: true,
                },
                xray: {
                    status: {
                        failed: "FAILURE",
                        passed: "OK",
                        pending: "WAITING",
                        skipped: "OMITTED",
                    },
                    testEnvironments: ["A", "B"],
                    uploadRequests: false,
                    uploadResults: false,
                    uploadScreenshots: false,
                },
                cucumber: {
                    featureFileExtension: ".cucumber",
                    downloadFeatures: false,
                    uploadFeatures: false,
                },
<<<<<<< HEAD
                http: {},
=======
                http: {
                    httpAgent: new Agent({
                        ca: "/home/somewhere",
                        secureOptions: 42,
                    }),
                },
>>>>>>> 7d8ce9e2
            };
            await configureXrayPlugin(mockedCypressEventEmitter, config, options);
            expect(stubbedContext.firstCall.args[0]?.getCypressOptions()).to.eq(config);
            expect(stubbedContext.firstCall.args[0]?.getOptions().jira).to.deep.eq({
                attachVideos: true,
                fields: {
                    summary: "bonjour",
                    description: "somewhere",
                    labels: "out",
                    testEnvironments: "field_123",
                    testPlan: "there",
                    testType: "!",
                },
                projectKey: "ABC",
                testExecutionIssueDescription: "description",
                testExecutionIssueKey: "ABC-2",
                testExecutionIssueSummary: "summary",
                testExecutionIssueType: "QA-1",
                testPlanIssueKey: "ABC-3",
                testPlanIssueType: "QA-2",
                url: "https://example.org",
            });
            expect(stubbedContext.firstCall.args[0]?.getOptions().plugin).to.deep.eq(
                options.plugin
            );
            expect(stubbedContext.firstCall.args[0]?.getOptions().xray).to.deep.eq(options.xray);
            expect(
                stubbedContext.firstCall.args[0]?.getOptions().cucumber?.featureFileExtension
            ).to.eq(".cucumber");
            expect(stubbedContext.firstCall.args[0]?.getOptions().cucumber?.downloadFeatures).to.be
                .false;
            expect(stubbedContext.firstCall.args[0]?.getOptions().cucumber?.uploadFeatures).to.be
                .false;
            expect(
                stubbedContext.firstCall.args[0]?.getOptions().cucumber?.preprocessor?.json
            ).to.deep.eq({
                enabled: true,
                output: "somewhere",
            });
            expect(stubbedContext.firstCall.args[0]?.getOptions().http).to.deep.eq(options.http);
            expect(stubbedContext.firstCall.args[0]?.getClients()).to.eq(
                pluginContext.getClients()
            );
        });

        it("initializes the clients with different http configurations", async () => {
            const options: CypressXrayPluginOptions = {
                jira: {
                    projectKey: "ABC",
                    url: "https://example.org",
                },
                http: {
                    jira: {
                        proxy: {
                            host: "https://example.org",
                            port: 1234,
                        },
                    },
                    xray: {
                        proxy: {
                            host: "http://localhost",
                            port: 5678,
                        },
                    },
                },
            };
            const stubbedClients = stub(context, "initClients");
            stubbedClients.onFirstCall().resolves(pluginContext.getClients());
            await configureXrayPlugin(mockedCypressEventEmitter, config, options);
            expect(stubbedClients).to.have.been.calledOnce;
            expect(stubbedClients.getCall(0).args[2]).to.deep.eq({
                jira: new AxiosRestClient({
                    debug: false,
                    http: {
                        proxy: {
                            host: "https://example.org",
                            port: 1234,
                        },
                    },
                }),
                xray: new AxiosRestClient({
                    debug: false,
                    http: {
                        proxy: {
                            host: "http://localhost",
                            port: 5678,
                        },
                    },
                }),
            });
        });

        it("initializes the logging module", async () => {
            const stubbedClients = stub(context, "initClients");
            const logger = getMockedLogger();
            stubbedClients.onFirstCall().resolves(pluginContext.getClients());
            const options: CypressXrayPluginOptions = {
                jira: {
                    projectKey: "ABC",
                    url: "https://example.org",
                },
            };
<<<<<<< HEAD
            await configureXrayPlugin(mockedCypressEventEmitter, config, options);
            expect(logger.configure).to.have.been.calledWithExactly({
                debug: pluginContext.getOptions().plugin.debug,
                logDirectory: pluginContext.getOptions().plugin.logDirectory,
            });
        });

        it("adds upload commands", async () => {
            stub(context, "initClients").onFirstCall().resolves(pluginContext.getClients());
            const afterRunResult: CypressRunResultType = JSON.parse(
                fs.readFileSync("./test/resources/runResult.json", "utf-8")
            ) as CypressRunResultType;
            const stubbedHook = stub(afterRunHook, "addUploadCommands");
            await configureXrayPlugin(
                mockedCypressEventEmitter("after:run", afterRunResult),
                config,
                pluginContext.getOptions()
            );
            expect(stubbedHook).to.have.been.calledOnceWithExactly(
                afterRunResult,
                pluginContext.getCypressOptions().projectRoot,
                { ...pluginContext.getOptions(), cucumber: undefined },
                pluginContext.getClients(),
                pluginContext,
                pluginContext.getGraph(),
                LOG
            );
        });

        it("displays an error for failed runs", async () => {
            stub(context, "initClients").onFirstCall().resolves(pluginContext.getClients());
            stub(context, "getPluginContext").onFirstCall().returns(pluginContext);
            const failedResults: CypressFailedRunResultType = {
                status: "failed",
                failures: 47,
                message: "Pretty messed up",
            };
            const logger = getMockedLogger();
            await configureXrayPlugin(
                mockedCypressEventEmitter("after:run", failedResults),
=======
            logger.configure
                .withArgs({
                    debug: pluginContext.getOptions().plugin.debug,
                    logDirectory: pluginContext.getOptions().plugin.logDirectory,
                })
                .onFirstCall()
                .returns();
            await configureXrayPlugin(mockedCypressEventEmitter, config, options);
        });
    });

    describe("on before:run", () => {
        it("warns about empty specs", async () => {
            const beforeRunDetails: Cypress.BeforeRunDetails = JSON.parse(
                fs.readFileSync("./test/resources/beforeRunMixed.json", "utf-8")
            ) as Cypress.BeforeRunDetails;
            const logger = getMockedLogger({ allowUnstubbedCalls: true });
            stub(context, "initClients").resolves(pluginContext.getClients());
            context.setPluginContext(pluginContext);
            beforeRunDetails.specs = undefined;
            await configureXrayPlugin(
                mockedCypressEventEmitter("before:run", beforeRunDetails),
>>>>>>> 7d8ce9e2
                config,
                pluginContext.getOptions()
            );
            expect(logger.message).to.have.been.calledOnceWithExactly(
<<<<<<< HEAD
                Level.ERROR,
                dedent(`
                    Skipping results upload: Failed to run 47 tests

                    Pretty messed up
                `)
            );
        });

        it("does not display a warning if the plugin was configured but disabled", async () => {
            const logger = getMockedLogger();
            await configureXrayPlugin(mockedCypressEventEmitter, config, {
                jira: { projectKey: "CYP", url: "https://example.org" },
                plugin: { enabled: false },
            });
            expect(logger.message).to.have.been.calledWithExactly(
                Level.INFO,
                "Plugin disabled. Skipping further configuration"
            );
        });

        it("does not display an error for failed runs if disabled", async () => {
            const failedResults: CypressFailedRunResultType = {
                status: "failed",
                failures: 47,
                message: "Pretty messed up",
            };
            const logger = getMockedLogger();
            pluginContext.getOptions().plugin.enabled = false;
            await configureXrayPlugin(
                mockedCypressEventEmitter("after:run", failedResults),
                config,
                pluginContext.getOptions()
            );
            expect(logger.message).to.have.been.calledWithExactly(
                Level.INFO,
                "Plugin disabled. Skipping further configuration"
            );
        });

        it("should skip the results upload if disabled", async () => {
            stub(context, "initClients").onFirstCall().resolves(pluginContext.getClients());
            stub(context, "getPluginContext").onFirstCall().returns(pluginContext);
            const afterRunResult: CypressRunResultType = JSON.parse(
                fs.readFileSync("./test/resources/runResult.json", "utf-8")
            ) as CypressRunResultType;
            const logger = getMockedLogger();
            pluginContext.getOptions().xray.uploadResults = false;
            context.setPluginContext(pluginContext);
            await configureXrayPlugin(
                mockedCypressEventEmitter("after:run", afterRunResult),
                config,
                pluginContext.getOptions()
            );
            expect(logger.message).to.have.been.calledWithExactly(
                Level.INFO,
                "Skipping results upload: Plugin is configured to not upload test results"
            );
        });

        it("creates an execution graph and displays a warning if there are failed vertices", async () => {
            stub(context, "initClients").onFirstCall().resolves(pluginContext.getClients());
            const afterRunResult: CypressRunResultType = JSON.parse(
                fs.readFileSync("./test/resources/runResult.json", "utf-8")
            ) as CypressRunResultType;
            const logger = getMockedLogger();
            logger.logToFile
                .withArgs(
                    dedent(`
                        digraph "Plugin Execution Graph" {
                          rankdir=TD;
                          node[shape=none];
                        }
                    `),
                    "execution-graph.vz"
                )
                .returns("execution-graph.vz");
            pluginContext.getOptions().plugin.debug = true;
            await configureXrayPlugin(
                mockedCypressEventEmitter("after:run", afterRunResult),
                config,
                pluginContext.getOptions()
            );
            // Workaround: yields control back to the configuration function so that the finally
            // block may run.
            await new Promise((resolve) => {
                setTimeout(() => {
                    resolve("ok");
                }, 10);
            });
            expect(logger.message).to.have.been.calledWithExactly(
                Level.WARNING,
                dedent(`
                    Failed to execute some steps during plugin execution

                    Plugin execution graph saved to: execution-graph.vz

                    You can view it using Graphviz (https://graphviz.org/):

                      dot -o execution-graph.pdf -Tpdf execution-graph.vz

                    Alternatively, you can view it online under any of the following websites:
                    - https://dreampuf.github.io/GraphvizOnline
                    - https://edotor.net/
                `)
=======
                Level.WARNING,
                "No specs about to be executed. Skipping before:run hook"
            );
        });

        it("calls the beforeRun hook", async () => {
            const beforeRunDetails: Cypress.BeforeRunDetails = JSON.parse(
                fs.readFileSync("./test/resources/beforeRunMixed.json", "utf-8")
            ) as Cypress.BeforeRunDetails;
            const stubbedHook = stub(hooks, "beforeRunHook");
            context.setPluginContext(pluginContext);
            stub(context, "initClients").resolves(pluginContext.getClients());
            await configureXrayPlugin(
                mockedCypressEventEmitter("before:run", beforeRunDetails),
                config,
                pluginContext.getOptions()
            );
            expect(stubbedHook).to.have.been.calledOnceWithExactly(
                beforeRunDetails.specs,
                {
                    ...pluginContext.getOptions(),
                    cucumber: undefined,
                    http: {},
                },
                pluginContext.getClients()
            );
        });

        it("does not call the beforeRun hook on disabled upload", async () => {
            const beforeRunDetails: Cypress.BeforeRunDetails = JSON.parse(
                fs.readFileSync("./test/resources/beforeRunMixed.json", "utf-8")
            ) as Cypress.BeforeRunDetails;
            const logger = getMockedLogger({ allowUnstubbedCalls: true });
            const stubbedHook = stub(hooks, "beforeRunHook");
            context.setPluginContext(pluginContext);
            pluginContext.getOptions().xray.uploadResults = false;
            stub(context, "initClients").resolves(pluginContext.getClients());
            await configureXrayPlugin(
                mockedCypressEventEmitter("before:run", beforeRunDetails),
                config,
                pluginContext.getOptions()
            );
            expect(stubbedHook).to.not.have.been.called;
            expect(logger.message).to.have.been.calledOnceWithExactly(
                Level.INFO,
                "Xray results upload disabled. No results will be uploaded"
            );
        });
    });

    describe("on after:run", () => {
        it("displays an error for failed runs", async () => {
            const failedResults: CypressCommandLine.CypressFailedRunResult = {
                status: "failed",
                failures: 47,
                message: "Pretty messed up",
            };
            const logger = getMockedLogger({ allowUnstubbedCalls: true });
            context.setPluginContext(pluginContext);
            stub(context, "initClients").resolves(pluginContext.getClients());
            await configureXrayPlugin(
                mockedCypressEventEmitter("after:run", failedResults),
                config,
                pluginContext.getOptions()
            );
            expect(logger.message).to.have.been.calledOnceWithExactly(
                Level.ERROR,
                dedent(`
                        Skipping after:run hook: Failed to run 47 tests

                        Pretty messed up
                    `)
            );
        });

        it("calls the afterRun hook", async () => {
            const afterRunResult: CypressCommandLine.CypressRunResult = JSON.parse(
                fs.readFileSync("./test/resources/runResult.json", "utf-8")
            ) as CypressCommandLine.CypressRunResult;
            const stubbedHook = stub(hooks, "afterRunHook");
            context.setPluginContext(pluginContext);
            stub(context, "initClients").resolves(pluginContext.getClients());
            await configureXrayPlugin(
                mockedCypressEventEmitter("after:run", afterRunResult),
                config,
                pluginContext.getOptions()
            );
            const expectedContext = new context.PluginContext(
                pluginContext.getClients(),
                {
                    ...pluginContext.getOptions(),
                    cucumber: undefined,
                },
                config
            );
            expect(stubbedHook).to.have.been.calledOnceWithExactly(
                afterRunResult,
                expectedContext.getOptions(),
                expectedContext.getClients(),
                expectedContext
            );
        });

        it("does not call the after:run hook on disabled upload", async () => {
            const afterRunResult: CypressCommandLine.CypressRunResult = JSON.parse(
                fs.readFileSync("./test/resources/runResult.json", "utf-8")
            ) as CypressCommandLine.CypressRunResult;
            const stubbedHook = stub(hooks, "afterRunHook");
            const logger = getMockedLogger({ allowUnstubbedCalls: true });
            context.setPluginContext(pluginContext);
            pluginContext.getOptions().xray.uploadResults = false;
            stub(context, "initClients").resolves(pluginContext.getClients());
            await configureXrayPlugin(
                mockedCypressEventEmitter("after:run", afterRunResult),
                config,
                pluginContext.getOptions()
            );
            expect(stubbedHook).to.not.have.been.called;
            expect(logger.message).to.have.been.calledOnceWithExactly(
                Level.INFO,
                "Xray results upload disabled. No results will be uploaded"
>>>>>>> 7d8ce9e2
            );
        });
    });

    describe(syncFeatureFile.name, () => {
        let file: Cypress.FileObject;
        beforeEach(() => {
            file = {
                ...({} as Cypress.FileObject),
                filePath: "./test/resources/features/taggedCloud.feature",
                outputPath: "",
                shouldWatch: false,
            };
        });

        it("displays warnings if the plugin was not configured", () => {
            const logger = getMockedLogger();
            syncFeatureFile(file);
            expect(logger.message).to.have.been.calledWithExactly(
                Level.WARNING,
                dedent(`
                    Skipping file:preprocessor hook: Plugin misconfigured: configureXrayPlugin() was not called

                    Make sure your project is set up correctly: https://qytera-gmbh.github.io/projects/cypress-xray-plugin/section/configuration/introduction/
                `)
            );
        });

        it("does not display a warning if the plugin was configured but disabled", async () => {
            const logger = getMockedLogger();
<<<<<<< HEAD
=======
            logger.message
                .withArgs(Level.INFO, "Plugin disabled. Skipping further configuration")
                .onFirstCall()
                .returns();
>>>>>>> 7d8ce9e2
            await configureXrayPlugin(mockedCypressEventEmitter, config, {
                jira: { projectKey: "CYP", url: "https://example.org" },
                plugin: { enabled: false },
            });
            syncFeatureFile(file);
            expect(logger.message).to.have.been.calledWithExactly(
                Level.INFO,
                "Plugin disabled. Skipping further configuration"
            );
        });

        it("does not do anything if disabled", () => {
            file.filePath = "./test/resources/features/taggedCloud.feature";
            const logger = getMockedLogger();
            pluginContext.getOptions().plugin.enabled = false;
            context.setPluginContext(pluginContext);
            syncFeatureFile(file);
            expect(logger.message).to.have.been.calledWithExactly(
                Level.INFO,
                "Plugin disabled. Skipping feature file synchronization triggered by: ./test/resources/features/taggedCloud.feature"
            );
        });

        it("adds synchronization commands", () => {
            const stubbedHook = stub(synchronizeFeatureFileHook, "addSynchronizationCommands");
            pluginContext.getOptions().cucumber = {
                featureFileExtension: ".feature",
                uploadFeatures: true,
                downloadFeatures: false,
                prefixes: {},
            };
            context.setPluginContext(pluginContext);
            syncFeatureFile(file);
            expect(stubbedHook).to.have.been.calledOnceWithExactly(
                file,
                pluginContext.getCypressOptions().projectRoot,
                pluginContext.getOptions(),
<<<<<<< HEAD
                pluginContext.getClients(),
                pluginContext.getGraph(),
                LOG
=======
                pluginContext.getClients()
>>>>>>> 7d8ce9e2
            );
        });

        it("does not add synchronization commands for native test files", () => {
            const stubbedHook = stub(synchronizeFeatureFileHook, "addSynchronizationCommands");
            pluginContext.getOptions().cucumber = {
                featureFileExtension: ".feature",
                uploadFeatures: true,
                downloadFeatures: false,
                prefixes: {},
            };
            context.setPluginContext(pluginContext);
            file.filePath = "/something.js";
            syncFeatureFile(file);
            expect(stubbedHook).to.not.have.been.called;
        });
    });
});<|MERGE_RESOLUTION|>--- conflicted
+++ resolved
@@ -1,31 +1,15 @@
 import { expect } from "chai";
 import fs from "fs";
-<<<<<<< HEAD
 import path from "path";
-=======
-import { Agent } from "node:https";
->>>>>>> 7d8ce9e2
 import { stub } from "sinon";
 import { getMockedJiraClient, getMockedLogger, getMockedXrayClient } from "../test/mocks";
 import { mockedCypressEventEmitter } from "../test/util";
 import { AxiosRestClient } from "./client/https/requests";
 import * as context from "./context";
-<<<<<<< HEAD
-import { PluginContext } from "./context";
 import * as afterRunHook from "./hooks/after/after-run";
 import * as synchronizeFeatureFileHook from "./hooks/preprocessor/file-preprocessor";
 import { configureXrayPlugin, resetPlugin, syncFeatureFile } from "./plugin";
 import { CypressFailedRunResultType, CypressRunResultType } from "./types/cypress/cypress";
-=======
-import * as hooks from "./hooks/hooks";
-import * as synchronizeFeatureFileHook from "./hooks/preprocessor/synchronizeFeatureFile";
-import { AxiosRestClient } from "./https/requests";
-import { Level } from "./logging/logging";
-import { configureXrayPlugin, resetPlugin, syncFeatureFile } from "./plugin";
-import { CachingJiraFieldRepository } from "./repository/jira/fields/jiraFieldRepository";
-import { CachingJiraIssueFetcher } from "./repository/jira/fields/jiraIssueFetcher";
-import { CachingJiraRepository } from "./repository/jira/jiraRepository";
->>>>>>> 7d8ce9e2
 import { CypressXrayPluginOptions } from "./types/plugin";
 import { dedent } from "./util/dedent";
 import { ExecutableGraph } from "./util/graph/executable-graph";
@@ -39,21 +23,8 @@
         config = JSON.parse(
             fs.readFileSync("./test/resources/cypress.config.json", "utf-8")
         ) as Cypress.PluginConfigOptions;
-<<<<<<< HEAD
         const jiraClient = getMockedJiraClient();
         const xrayClient = getMockedXrayClient();
-=======
-        const jiraClient = new JiraClientServer(
-            "https://example.org",
-            new PatCredentials("token"),
-            getMockedRestClient()
-        );
-        const xrayClient = new XrayClientServer(
-            "https://example.org",
-            new PatCredentials("token"),
-            getMockedRestClient()
-        );
->>>>>>> 7d8ce9e2
         const jiraOptions = context.initJiraOptions(
             {},
             {
@@ -61,18 +32,7 @@
                 url: "https://example.org",
             }
         );
-<<<<<<< HEAD
-        pluginContext = new PluginContext(
-=======
-        const jiraFieldRepository = new CachingJiraFieldRepository(jiraClient);
-        const jiraFieldFetcher = new CachingJiraIssueFetcher(
-            jiraClient,
-            jiraFieldRepository,
-            jiraOptions.fields
-        );
-        const jiraRepository = new CachingJiraRepository(jiraFieldRepository, jiraFieldFetcher);
         pluginContext = new context.PluginContext(
->>>>>>> 7d8ce9e2
             {
                 kind: "server",
                 jiraClient: jiraClient,
@@ -84,24 +44,16 @@
                 xray: context.initXrayOptions({}, {}),
                 http: {},
             },
-<<<<<<< HEAD
             config,
             new context.SimpleEvidenceCollection(),
             new ExecutableGraph()
-=======
-            config
->>>>>>> 7d8ce9e2
         );
         resetPlugin();
     });
 
     describe(configureXrayPlugin.name, () => {
         it("does nothing if disabled", async () => {
-<<<<<<< HEAD
-            const logger = getMockedLogger();
-=======
-            const logger = getMockedLogger({ allowUnstubbedCalls: true });
->>>>>>> 7d8ce9e2
+            const logger = getMockedLogger();
             await configureXrayPlugin(mockedCypressEventEmitter, config, {
                 jira: {
                     projectKey: "ABC",
@@ -169,16 +121,7 @@
                     downloadFeatures: false,
                     uploadFeatures: false,
                 },
-<<<<<<< HEAD
                 http: {},
-=======
-                http: {
-                    httpAgent: new Agent({
-                        ca: "/home/somewhere",
-                        secureOptions: 42,
-                    }),
-                },
->>>>>>> 7d8ce9e2
             };
             await configureXrayPlugin(mockedCypressEventEmitter, config, options);
             expect(stubbedContext.firstCall.args[0]?.getCypressOptions()).to.eq(config);
@@ -281,7 +224,6 @@
                     url: "https://example.org",
                 },
             };
-<<<<<<< HEAD
             await configureXrayPlugin(mockedCypressEventEmitter, config, options);
             expect(logger.configure).to.have.been.calledWithExactly({
                 debug: pluginContext.getOptions().plugin.debug,
@@ -322,35 +264,10 @@
             const logger = getMockedLogger();
             await configureXrayPlugin(
                 mockedCypressEventEmitter("after:run", failedResults),
-=======
-            logger.configure
-                .withArgs({
-                    debug: pluginContext.getOptions().plugin.debug,
-                    logDirectory: pluginContext.getOptions().plugin.logDirectory,
-                })
-                .onFirstCall()
-                .returns();
-            await configureXrayPlugin(mockedCypressEventEmitter, config, options);
-        });
-    });
-
-    describe("on before:run", () => {
-        it("warns about empty specs", async () => {
-            const beforeRunDetails: Cypress.BeforeRunDetails = JSON.parse(
-                fs.readFileSync("./test/resources/beforeRunMixed.json", "utf-8")
-            ) as Cypress.BeforeRunDetails;
-            const logger = getMockedLogger({ allowUnstubbedCalls: true });
-            stub(context, "initClients").resolves(pluginContext.getClients());
-            context.setPluginContext(pluginContext);
-            beforeRunDetails.specs = undefined;
-            await configureXrayPlugin(
-                mockedCypressEventEmitter("before:run", beforeRunDetails),
->>>>>>> 7d8ce9e2
                 config,
                 pluginContext.getOptions()
             );
             expect(logger.message).to.have.been.calledOnceWithExactly(
-<<<<<<< HEAD
                 Level.ERROR,
                 dedent(`
                     Skipping results upload: Failed to run 47 tests
@@ -456,129 +373,6 @@
                     - https://dreampuf.github.io/GraphvizOnline
                     - https://edotor.net/
                 `)
-=======
-                Level.WARNING,
-                "No specs about to be executed. Skipping before:run hook"
-            );
-        });
-
-        it("calls the beforeRun hook", async () => {
-            const beforeRunDetails: Cypress.BeforeRunDetails = JSON.parse(
-                fs.readFileSync("./test/resources/beforeRunMixed.json", "utf-8")
-            ) as Cypress.BeforeRunDetails;
-            const stubbedHook = stub(hooks, "beforeRunHook");
-            context.setPluginContext(pluginContext);
-            stub(context, "initClients").resolves(pluginContext.getClients());
-            await configureXrayPlugin(
-                mockedCypressEventEmitter("before:run", beforeRunDetails),
-                config,
-                pluginContext.getOptions()
-            );
-            expect(stubbedHook).to.have.been.calledOnceWithExactly(
-                beforeRunDetails.specs,
-                {
-                    ...pluginContext.getOptions(),
-                    cucumber: undefined,
-                    http: {},
-                },
-                pluginContext.getClients()
-            );
-        });
-
-        it("does not call the beforeRun hook on disabled upload", async () => {
-            const beforeRunDetails: Cypress.BeforeRunDetails = JSON.parse(
-                fs.readFileSync("./test/resources/beforeRunMixed.json", "utf-8")
-            ) as Cypress.BeforeRunDetails;
-            const logger = getMockedLogger({ allowUnstubbedCalls: true });
-            const stubbedHook = stub(hooks, "beforeRunHook");
-            context.setPluginContext(pluginContext);
-            pluginContext.getOptions().xray.uploadResults = false;
-            stub(context, "initClients").resolves(pluginContext.getClients());
-            await configureXrayPlugin(
-                mockedCypressEventEmitter("before:run", beforeRunDetails),
-                config,
-                pluginContext.getOptions()
-            );
-            expect(stubbedHook).to.not.have.been.called;
-            expect(logger.message).to.have.been.calledOnceWithExactly(
-                Level.INFO,
-                "Xray results upload disabled. No results will be uploaded"
-            );
-        });
-    });
-
-    describe("on after:run", () => {
-        it("displays an error for failed runs", async () => {
-            const failedResults: CypressCommandLine.CypressFailedRunResult = {
-                status: "failed",
-                failures: 47,
-                message: "Pretty messed up",
-            };
-            const logger = getMockedLogger({ allowUnstubbedCalls: true });
-            context.setPluginContext(pluginContext);
-            stub(context, "initClients").resolves(pluginContext.getClients());
-            await configureXrayPlugin(
-                mockedCypressEventEmitter("after:run", failedResults),
-                config,
-                pluginContext.getOptions()
-            );
-            expect(logger.message).to.have.been.calledOnceWithExactly(
-                Level.ERROR,
-                dedent(`
-                        Skipping after:run hook: Failed to run 47 tests
-
-                        Pretty messed up
-                    `)
-            );
-        });
-
-        it("calls the afterRun hook", async () => {
-            const afterRunResult: CypressCommandLine.CypressRunResult = JSON.parse(
-                fs.readFileSync("./test/resources/runResult.json", "utf-8")
-            ) as CypressCommandLine.CypressRunResult;
-            const stubbedHook = stub(hooks, "afterRunHook");
-            context.setPluginContext(pluginContext);
-            stub(context, "initClients").resolves(pluginContext.getClients());
-            await configureXrayPlugin(
-                mockedCypressEventEmitter("after:run", afterRunResult),
-                config,
-                pluginContext.getOptions()
-            );
-            const expectedContext = new context.PluginContext(
-                pluginContext.getClients(),
-                {
-                    ...pluginContext.getOptions(),
-                    cucumber: undefined,
-                },
-                config
-            );
-            expect(stubbedHook).to.have.been.calledOnceWithExactly(
-                afterRunResult,
-                expectedContext.getOptions(),
-                expectedContext.getClients(),
-                expectedContext
-            );
-        });
-
-        it("does not call the after:run hook on disabled upload", async () => {
-            const afterRunResult: CypressCommandLine.CypressRunResult = JSON.parse(
-                fs.readFileSync("./test/resources/runResult.json", "utf-8")
-            ) as CypressCommandLine.CypressRunResult;
-            const stubbedHook = stub(hooks, "afterRunHook");
-            const logger = getMockedLogger({ allowUnstubbedCalls: true });
-            context.setPluginContext(pluginContext);
-            pluginContext.getOptions().xray.uploadResults = false;
-            stub(context, "initClients").resolves(pluginContext.getClients());
-            await configureXrayPlugin(
-                mockedCypressEventEmitter("after:run", afterRunResult),
-                config,
-                pluginContext.getOptions()
-            );
-            expect(stubbedHook).to.not.have.been.called;
-            expect(logger.message).to.have.been.calledOnceWithExactly(
-                Level.INFO,
-                "Xray results upload disabled. No results will be uploaded"
->>>>>>> 7d8ce9e2
             );
         });
     });
@@ -609,13 +403,6 @@
 
         it("does not display a warning if the plugin was configured but disabled", async () => {
             const logger = getMockedLogger();
-<<<<<<< HEAD
-=======
-            logger.message
-                .withArgs(Level.INFO, "Plugin disabled. Skipping further configuration")
-                .onFirstCall()
-                .returns();
->>>>>>> 7d8ce9e2
             await configureXrayPlugin(mockedCypressEventEmitter, config, {
                 jira: { projectKey: "CYP", url: "https://example.org" },
                 plugin: { enabled: false },
@@ -653,13 +440,9 @@
                 file,
                 pluginContext.getCypressOptions().projectRoot,
                 pluginContext.getOptions(),
-<<<<<<< HEAD
                 pluginContext.getClients(),
                 pluginContext.getGraph(),
                 LOG
-=======
-                pluginContext.getClients()
->>>>>>> 7d8ce9e2
             );
         });
 
