{
    "name": "cypress-xray-plugin",
    "version": "4.0.1",
    "description": "A Cypress plugin for uploading test results to Xray (test management for Jira)",
    "types": "index.d.ts",
    "author": "csvtuda",
    "repository": {
        "type": "git",
        "url": "https://github.com/Qytera-Gmbh/cypress-xray-plugin"
    },
    "license": "MIT",
    "bugs": {
        "url": "https://github.com/Qytera-Gmbh/cypress-xray-plugin/issues"
    },
    "homepage": "https://qytera-gmbh.github.io/projects/cypress-xray-plugin",
    "keywords": [
        "cypress",
        "xray",
        "upload",
        "screenshot",
        "video",
        "cucumber"
    ],
    "files": [
        "src",
        "*.js",
        "*.ts"
    ],
    "exports": {
        ".": "./index.js",
        "./register": "./src/register.js"
    },
    "directories": {
        "lib": "src"
    },
    "scripts": {
        "test": "mocha",
        "coverage": "nyc --reporter=html --exclude=**/*.spec.ts --exclude=test/ mocha",
        "build": "tsc --project tsconfigBuild.json && shx cp package.json README.md LICENSE.md CHANGELOG.md dist/"
    },
    "engines": {
        "node": ">=16.0.0"
    },
    "dependencies": {
<<<<<<< HEAD
=======
        "@badeball/cypress-cucumber-preprocessor": "^18.0.4",
>>>>>>> b330002b
        "@cucumber/gherkin": "^26.0.3",
        "@cucumber/messages": "^22.0.0",
        "axios": "^1.3.4",
        "chalk": "^4.1.2",
        "decompress": "^4.2.1",
        "form-data": "^4.0.0"
    },
    "optionalDependencies": {
        "@badeball/cypress-cucumber-preprocessor": "^18.0.4"
    },
    "devDependencies": {
        "@types/chai": "^4.3.4",
        "@types/chai-as-promised": "^7.1.5",
        "@types/decompress": "^4.2.4",
        "@types/mocha": "^10.0.1",
        "@types/sinon-chai": "^3.2.9",
        "@typescript-eslint/eslint-plugin": "^5.61.0",
        "@typescript-eslint/parser": "^5.62.0",
        "chai": "^4.3.7",
        "chai-as-promised": "^7.1.1",
        "cypress": "^12.16.0",
        "eslint": "^8.47.0",
        "mocha": "^10.2.0",
        "nyc": "^15.1.0",
        "shx": "^0.3.4",
        "sinon": "^15.2.0",
        "sinon-chai": "^3.7.0",
        "ts-node": "^10.9.1",
        "typescript": "^5.1.6"
    }
}<|MERGE_RESOLUTION|>--- conflicted
+++ resolved
@@ -42,10 +42,6 @@
         "node": ">=16.0.0"
     },
     "dependencies": {
-<<<<<<< HEAD
-=======
-        "@badeball/cypress-cucumber-preprocessor": "^18.0.4",
->>>>>>> b330002b
         "@cucumber/gherkin": "^26.0.3",
         "@cucumber/messages": "^22.0.0",
         "axios": "^1.3.4",
