{
    "name": "cypress-xray-plugin",
<<<<<<< HEAD
    "version": "1.1.0",
=======
    "version": "1.0.4",
>>>>>>> 39ab2870
    "description": "A Cypress plugin for uploading test results to Jira Xray",
    "main": "src/client.js",
    "types": "src/client.d.ts",
    "author": "csvtuda",
    "repository": {
        "type": "git",
        "url": "https://github.com/Qytera-Gmbh/cypress-xray-plugin"
    },
    "license": "MIT",
    "bugs": {
        "url": "https://github.com/Qytera-Gmbh/cypress-xray-plugin/issues"
    },
    "homepage": "https://github.com/Qytera-Gmbh/cypress-xray-plugin#readme",
    "keywords": [
        "cypress",
        "xray",
        "upload",
        "screenshot"
    ],
    "files": [
        "src/**/*",
        "plugin.js",
        "register.js"
    ],
    "directories": {
        "lib": "src"
    },
    "scripts": {
        "test": "mocha -r ts-node/register 'test/**/*.ts'",
        "build": "tsc"
    },
    "dependencies": {
<<<<<<< HEAD
        "@cucumber/gherkin": "^26.0.3",
        "@cucumber/messages": "^21.0.1",
        "chalk": "^4.1.0",
        "decompress": "^4.2.1"
=======
        "axios": "^1.2.3",
        "form-data": "^4.0.0"
>>>>>>> 39ab2870
    },
    "devDependencies": {
        "@types/chai": "^4.3.4",
        "@types/chai-as-promised": "^7.1.5",
        "@types/decompress": "^4.2.4",
        "@types/mocha": "^10.0.0",
        "chai": "^4.3.7",
        "chai-as-promised": "^7.1.1",
        "cypress": "^11.1.0",
        "mocha": "^10.1.0",
        "shx": "^0.3.4",
        "ts-node": "^10.9.1",
        "typescript": "^4.9.3"
    }
}<|MERGE_RESOLUTION|>--- conflicted
+++ resolved
@@ -1,10 +1,6 @@
 {
     "name": "cypress-xray-plugin",
-<<<<<<< HEAD
     "version": "1.1.0",
-=======
-    "version": "1.0.4",
->>>>>>> 39ab2870
     "description": "A Cypress plugin for uploading test results to Jira Xray",
     "main": "src/client.js",
     "types": "src/client.d.ts",
@@ -37,15 +33,12 @@
         "build": "tsc"
     },
     "dependencies": {
-<<<<<<< HEAD
         "@cucumber/gherkin": "^26.0.3",
         "@cucumber/messages": "^21.0.1",
+        "axios": "^1.2.3",
         "chalk": "^4.1.0",
-        "decompress": "^4.2.1"
-=======
-        "axios": "^1.2.3",
+        "decompress": "^4.2.1",
         "form-data": "^4.0.0"
->>>>>>> 39ab2870
     },
     "devDependencies": {
         "@types/chai": "^4.3.4",
